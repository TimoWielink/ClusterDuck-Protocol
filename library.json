{
    "name": "ClusterDuck Protocol",
    "keywords": "lora, mesh, emergency-network, ducks, owl, iot",
    "description": "An open source firmware for a mesh network of Internet-of-Things devices based on LoRa (Long Range radio)",
    "authors":
    {
        "name": "Project OWL",
        "email": "info@project-owl.com",
        "url": "https://www.project-owl.com"
    },
<<<<<<< HEAD
    "version": "2.10.3",
=======
    "version": "3.0.0",
>>>>>>> 7b904dbc
    "repository":
    {
        "type": "git",
        "url": "https://github.com/Call-for-Code/ClusterDuck-Protocol.git"
    },
    "export":
    {
        "include": 
        [
            "ClusterDuck.[cpp|.h]",
            "index.h",
            "examples/*"
        ]
    },
    "frameworks": "arduino",
    "platforms": "espressif32",
    
    "examples": [
        "[Ee]xamples/*/*.ino"
    ],
     "dependencies": {
        "U8g2": "~2.28.0",
        "arduino-timer": "~2.0.1",
        "ESP Async WebServer": "~1.2.3",
        "RadioLib": "~3.5.0",
        "CRC32": "~2.0.0",
        "Crypto": "0.2.0"
    }
 
}
<|MERGE_RESOLUTION|>--- conflicted
+++ resolved
@@ -8,11 +8,7 @@
         "email": "info@project-owl.com",
         "url": "https://www.project-owl.com"
     },
-<<<<<<< HEAD
-    "version": "2.10.3",
-=======
     "version": "3.0.0",
->>>>>>> 7b904dbc
     "repository":
     {
         "type": "git",
