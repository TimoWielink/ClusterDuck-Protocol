{
    "name": "ClusterDuck Protocol",
    "keywords": "lora, mesh, emergency-network, ducks, owl, iot",
    "description": "An open source firmware for a mesh network of Internet-of-Things devices based on LoRa (Long Range radio)",
    "authors":
    {
        "name": "Project OWL",
        "email": "info@project-owl.com",
        "url": "https://www.project-owl.com"
    },
<<<<<<< HEAD
    "version": "2.10.12",
=======
    "version": "2.10.2",
>>>>>>> a4706162
    "repository":
    {
        "type": "git",
        "url": "https://github.com/Call-for-Code/ClusterDuck-Protocol.git"
    },
    "export":
    {
        "include": 
        [
            "ClusterDuck.[cpp|.h]",
            "index.h",
            "examples/*"
        ]
    },
    "frameworks": "arduino",
    "platforms": "espressif32",
    
    "examples": [
        "[Ee]xamples/*/*.ino"
    ],
     "dependencies": {
        "U8g2": "~2.28.0",
        "arduino-timer": "~2.0.1",
        "ESP Async WebServer": "~1.2.3",
        "RadioLib": "~3.5.0",
        "CRC32": "~2.0.0",
        "Crypto": "0.2.0"
    }
 
}
<|MERGE_RESOLUTION|>--- conflicted
+++ resolved
@@ -8,11 +8,7 @@
         "email": "info@project-owl.com",
         "url": "https://www.project-owl.com"
     },
-<<<<<<< HEAD
-    "version": "2.10.12",
-=======
-    "version": "2.10.2",
->>>>>>> a4706162
+    "version": "2.11.0",
     "repository":
     {
         "type": "git",
