--- conflicted
+++ resolved
@@ -8,11 +8,7 @@
         "email": "info@project-owl.com",
         "url": "https://www.project-owl.com"
     },
-<<<<<<< HEAD
-    "version": "2.9.16",
-=======
     "version": "2.10.0",
->>>>>>> d71f873b
     "repository":
     {
         "type": "git",
