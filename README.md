--- conflicted
+++ resolved
@@ -46,11 +46,9 @@
 This project is licensed under the Apache 2 License - see the [LICENSE](LICENSE) file for details.
 
 ## Version
-<<<<<<< HEAD
+
 v3.1.4
-=======
-v3.0.4
->>>>>>> 5b0e7eb9
+
 
 
 [Project OWL]: <https://www.project-owl.com/>
