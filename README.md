--- conflicted
+++ resolved
@@ -41,11 +41,8 @@
 This project is licensed under the Apache 2 License - see the [LICENSE](LICENSE) file for details.
 
 ## Version
-<<<<<<< HEAD
 v2.2.6
-=======
-v2.1.6
->>>>>>> 2b03c5bd
+
 
 
 [Project OWL]: <https://www.project-owl.com/>
