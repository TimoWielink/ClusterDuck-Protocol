![Logo](docs/assets/images/CDP_LOGO_small.png)

[![License](https://img.shields.io/badge/License-Apache2-blue.svg)](https://www.apache.org/licenses/LICENSE-2.0) [![Slack](https://img.shields.io/badge/Join-Slack-blue)](https://www.project-owl.com/slack) [![Wiki](https://img.shields.io/badge/Read-Wiki-blue)](https://github.com/Call-for-Code/ClusterDuck-Protocol/wiki) [![Build Status](https://travis-ci.com/Call-for-Code/ClusterDuck-Protocol.svg?branch=master)](https://travis-ci.com/Call-for-Code/ClusterDuck-Protocol)

## What is it?
In 2017 a category-5 hurricane, Maria, hit Puerto Rico and wreaked havoc on the island's infrastructure. Communication and power were disabled for an extended period of time causing lasting effects long after the hurricane passed. Many of these issues could have been prevented if civilians had access to a basic network where they could send short messages to emergency services and local governments. 

The ClusterDuck Protocol was created by [Project OWL] to be an easy to use mobile mesh network that can be accessed by people without the need to have specific hardware or pre-downloaded software (such as a mobile app). Since its creation, the vision for the [ClusterDuck Protocol] has grown beyond only servicing people in need after a hurricane towards additional use cases around earthquakes, wildfires, cellular congestion (large events), sensor networks, and more. [Project OWL] open-sourced this project so that the [ClusterDuck Protocol] could reach the communities that need it as fast as possible and continue to explore new directions.

## How does it work?
The network is made up of multiple nodes called **"Ducks"**. There are 3 core roles in a ClusterDuck network: DuckLink, MamaDuck, and PapaDuck. **DuckLinks** serve as edge nodes that only transmit data. These function as remote sensors or as additional access points to a Captive Portal. **MamaDucks** inherit the same functionality of the DuckLinks, but also receive messages. MamaDucks repeat messages from DuckLinks and other MamaDucks until the message reaches a PapaDuck. **PapaDucks** are the endpoint of the network where all of the data is collected and can be stored or pushed up to the cloud. **(free tier cloud DMS platform in BETA! Reach out to us on Slack for more info)**

![overview](https://www.project-owl.com/assets/wiki/cdp-explain-gif.gif)

## Captive Portal
The Captive Portal is an important feature in the ClusterDuck Protocol network. The Captive Portal allows devices such as smartphones and laptops to access the network without the need to download additional software as it takes advantage a system that is native to smartphones such as Android and iPhone devices and laptops. 

This is beneficial after events such as earthquakes or hurricanes where traditional communication infrastructure is crippled. Users are able to connect to the WiFi access point of a DuckLink or MamaDuck which will in turn relay their message onward.

![portal](https://www.project-owl.com/assets/cluster_demo_vector.gif)


## Installation
Check out the [Wiki](https://github.com/Call-for-Code/ClusterDuck-Protocol/wiki) to learn how to build your own ClusterDuck Protocol Network. And go to the [ClusterDuck Protocol](https://clusterduckprotocol.org/) website for more information and to learn about projects built upon this codebase. You can reach out directly on our [Slack Workspace] for any questions and work with the community. 


**To use the ClusterDuck Protocol follow the [Installation Manual](https://github.com/Call-for-Code/ClusterDuck-Protocol/wiki/getting-started).**


## Testing

From the project root, run the following snippet:

`g++ -g -Wall -DCDP_NO_LOG test_bloomfilter.cpp src/bloomfilter.cpp -o test_bloomfilter && ./test_bloomfilter`

This runs an acceptance test for the bloom filter. 

## Contributing

Please read [CONTRIBUTING.md](CONTRIBUTING.md) for details on our Code of Conduct, the process for submitting ClusterDuck Protocol improvements, and how to join our town halls and livestreams.

## Contributors
<a href="https://github.com/Call-for-Code/clusterduck-protocol/graphs/contributors">
  <img src="https://contributors-img.web.app/image?repo=Call-for-Code/clusterduck-protocol" />
</a>

## License

This project is licensed under the Apache 2 License - see the [LICENSE](LICENSE) file for details.

## Version
<<<<<<< HEAD
v3.1.0
=======
v3.0.3
>>>>>>> a32445b7


[Project OWL]: <https://www.project-owl.com/>
[ClusterDuck Protocol]: <https://github.com/Call-for-Code/ClusterDuck-Protocol/wiki>
[Slack Workspace]: <https://www.project-owl.com/slack>
<|MERGE_RESOLUTION|>--- conflicted
+++ resolved
@@ -49,11 +49,7 @@
 This project is licensed under the Apache 2 License - see the [LICENSE](LICENSE) file for details.
 
 ## Version
-<<<<<<< HEAD
-v3.1.0
-=======
-v3.0.3
->>>>>>> a32445b7
+v3.1.3
 
 
 [Project OWL]: <https://www.project-owl.com/>
