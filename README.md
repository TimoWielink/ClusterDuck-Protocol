--- conflicted
+++ resolved
@@ -49,12 +49,7 @@
 This project is licensed under the Apache 2 License - see the [LICENSE](LICENSE) file for details.
 
 ## Version
-<<<<<<< HEAD
-v3.0.1
-=======
-v3.0.0
-
->>>>>>> 9e6366e8
+v3.0.2
 
 
 [Project OWL]: <https://www.project-owl.com/>
