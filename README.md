![Logo](docs/assets/images/CDP_LOGO_small.png)

[![License](https://img.shields.io/badge/License-Apache2-blue.svg)](https://www.apache.org/licenses/LICENSE-2.0) [![Slack](https://img.shields.io/badge/Join-Slack-blue)](https://www.project-owl.com/slack) [![Wiki](https://img.shields.io/badge/Read-Wiki-blue)](https://github.com/Call-for-Code/ClusterDuck-Protocol/wiki) [![Build Status](https://travis-ci.com/Call-for-Code/ClusterDuck-Protocol.svg?branch=master)](https://app.travis-ci.com/github/Call-for-Code/ClusterDuck-Protocol)

## Why are We Building CDP?

In 2017 a category-5 Atlantic hurricane, Maria, hit Puerto Rico and destroyed most of the island's infrastructure. Cellular and power were disabled for an extended period of time leaving medical and communications problems long after the hurricane passed. If access to a basic communications network was available, the community could have connected with emergency services, local government, or family to mitigate some of the widespread problems resulting from this disaster.

## What is the CDP?

The ClusterDuck Protocol was created by [Project OWL] to be an easy to use mobile ad-hoc mesh network that can be accessed by people without the need to have specific hardware or pre-downloaded software (such as a mobile app). Since its creation, the vision for the [ClusterDuck Protocol] has grown beyond only servicing people in need after a hurricane towards additional use cases around earthquakes, wildfires, cellular congestion (large events), sensor networks, and more. [Project OWL] open-sourced this project so that the [ClusterDuck Protocol] could reach the communities that need it as fast as possible and continue to explore new directions.

## How does it work?

The network is made up of multiple nodes called **"Ducks"**. There are 3 core roles in a ClusterDuck network: DuckLink, MamaDuck, and PapaDuck. **DuckLinks** serve as edge nodes that only transmit data. These function as remote sensors or as additional access points to a Captive Portal. **MamaDucks** inherit the same functionality of the DuckLinks, but also receive messages. MamaDucks repeat messages from DuckLinks and other MamaDucks until the message reaches a PapaDuck. **PapaDucks** are the endpoint of the network where all of the data is collected and can be stored or pushed up to the cloud. **(free tier cloud DMS platform in BETA! Reach out to us on Slack for more info)**

![overview](https://www.project-owl.com/assets/wiki/cdp-explain-gif.gif)

## Installation

Check out the [Wiki](https://github.com/Call-for-Code/ClusterDuck-Protocol/wiki) to learn how to build your own ClusterDuck Protocol Network. And go to the [ClusterDuck Protocol](https://clusterduckprotocol.org/) website for more information and to learn about projects built upon this codebase. You can reach out directly on our [Slack Workspace] for any questions and work with the community.

**To use the ClusterDuck Protocol follow the [Installation Manual](https://github.com/Call-for-Code/ClusterDuck-Protocol/wiki/getting-started).**

## Testing

From the project root, run the following snippet:

`g++ -g -Wall -DCDP_NO_LOG test_bloomfilter.cpp src/bloomfilter.cpp -o test_bloomfilter && ./test_bloomfilter`

This runs an acceptance test for the bloom filter.

## How to Contribute

We host a bi-weekly [CDP Town Hall](meet.google.com/unq-duaq-ygj) on Mondays at 2pm ET. The town hall is the place to get updates on protocol, get your questions about CDP answered, and discuss on-going projects. All the current projects is documented in a public [roadmap in Trello](https://trello.com/b/bU0cZuUJ/cdp-roadmap).

On the other Mondays (when there is no Town Hall), we host a live stream. Visit OWL's [YouTube Channel](https://www.youtube.com/c/OWLIntegrations) for updates.

Please read [CONTRIBUTING.md](CONTRIBUTING.md) for details on our Code of Conduct, the process for submitting ClusterDuck Protocol improvements, and how to join our town halls and livestreams.

This project is governed by its [Technical Charter](ClusterDuck-Protocol-Technical-Charter.pdf) and led by its [Technical Steering Committee](https://github.com/Call-for-Code/ClusterDuck-Protocol/wiki/technical-steering-committee).

## Contributors

<a href="https://github.com/Call-for-Code/clusterduck-protocol/graphs/contributors">
  <img src="https://contributors-img.web.app/image?repo=Call-for-Code/clusterduck-protocol" />
</a>

## License

This project is licensed under the Apache 2 License - see the [LICENSE](LICENSE) file for details.

## Version

<<<<<<< HEAD
v3.4.0

=======
See `library.json` (PlatformIO) or `library.properties` (Arduino).
>>>>>>> bc974079

v3.3.5

[Project OWL]: <https://www.project-owl.com/>
[ClusterDuck Protocol]: <https://github.com/Call-for-Code/ClusterDuck-Protocol/wiki>
[Slack Workspace]: <https://www.project-owl.com/slack><|MERGE_RESOLUTION|>--- conflicted
+++ resolved
@@ -52,12 +52,9 @@
 
 ## Version
 
-<<<<<<< HEAD
 v3.4.0
 
-=======
 See `library.json` (PlatformIO) or `library.properties` (Arduino).
->>>>>>> bc974079
 
 v3.3.5
 
