![Logo](docs/assets/images/CDP_LOGO_small.png)

[![License](https://img.shields.io/badge/License-Apache2-blue.svg)](https://www.apache.org/licenses/LICENSE-2.0) [![Slack](https://img.shields.io/badge/Join-Slack-blue)](https://www.project-owl.com/slack) [![Wiki](https://img.shields.io/badge/Read-Wiki-blue)](https://github.com/Call-for-Code/ClusterDuck-Protocol/wiki) [![Build Status](https://travis-ci.com/Call-for-Code/ClusterDuck-Protocol.svg?branch=master)](https://travis-ci.com/Call-for-Code/ClusterDuck-Protocol)

## What is it?
In 2017 a category-5 hurricane, Maria, hit Puerto Rico and wreaked havoc on the island's infrastructure. Communication and power were disabled for an extended period of time causing lasting effects long after the hurricane passed. Many of these issues could have been prevented if civilians had access to a basic network where they could send short messages to emergency services and local governments. 

The ClusterDuck Protocol was created by [Project OWL] to be an easy to use mobile mesh network that can be accessed by people without the need to have specific hardware or pre-downloaded software (such as a mobile app). Since its creation, the vision for the [ClusterDuck Protocol] has grown beyond only servicing people in need after a hurricane towards additional use cases around earthquakes, wildfires, cellular congestion (large events), sensor networks, and more. [Project OWL] open-sourced this project so that the [ClusterDuck Protocol] could reach the communities that need it as fast as possible and continue to explore new directions.

## How does it work?
The network is made up of multiple nodes called **"Ducks"**. There are 3 core roles in a ClusterDuck network: DuckLink, MamaDuck, and PapaDuck. **DuckLinks** serve as edge nodes that only transmit data. These function as remote sensors or as additional access points to a Captive Portal. **MamaDucks** inherit the same functionality of the DuckLinks, but also receive messages. MamaDucks repeat messages from DuckLinks and other MamaDucks until the message reaches a PapaDuck. **PapaDucks** are the endpoint of the network where all of the data is collected and can be stored or pushed up to the cloud. **(free tier cloud DMS platform in BETA! Reach out to us on Slack for more info)**

![overview](https://www.project-owl.com/assets/wiki/cdp-explain-gif.gif)

## Captive Portal
The Captive Portal is an important feature in the ClusterDuck Protocol network. The Captive Portal allows devices such as smartphones and laptops to access the network without the need to download additional software as it takes advantage a system that is native to smartphones such as Android and iPhone devices and laptops. 

This is beneficial after events such as earthquakes or hurricanes where traditional communication infrastructure is crippled. Users are able to connect to the WiFi access point of a DuckLink or MamaDuck which will in turn relay their message onward.

![portal](https://www.project-owl.com/assets/cluster_demo_vector.gif)


## Installation
Check out the [Wiki](https://github.com/Call-for-Code/ClusterDuck-Protocol/wiki) to learn how to build your own ClusterDuck Protocol Network. And go to the [ClusterDuck Protocol](https://clusterduckprotocol.org/) website for more information and to learn about projects built upon this codebase. You can reach out directly on our [Slack Workspace] for any questions and work with the community. 


**To use the ClusterDuck Protocol follow the [Installation Manual](https://github.com/Call-for-Code/ClusterDuck-Protocol/wiki/getting-started).**


## Contributing

Please read [CONTRIBUTING.md](CONTRIBUTING.md) for details on our Code of Conduct, the process for submitting ClusterDuck Protocol improvements, and how to join our town halls and livestreams.

## Contributors
<a href="https://github.com/Call-for-Code/clusterduck-protocol/graphs/contributors">
  <img src="https://contributors-img.web.app/image?repo=Call-for-Code/clusterduck-protocol" />
</a>

## License

This project is licensed under the Apache 2 License - see the [LICENSE](LICENSE) file for details.

## Version
<<<<<<< HEAD
v2.9.16
=======
v2.10.0
>>>>>>> d71f873b


[Project OWL]: <https://www.project-owl.com/>
[ClusterDuck Protocol]: <https://github.com/Call-for-Code/ClusterDuck-Protocol/wiki>
[Slack Workspace]: <https://www.project-owl.com/slack>
<|MERGE_RESOLUTION|>--- conflicted
+++ resolved
@@ -41,11 +41,7 @@
 This project is licensed under the Apache 2 License - see the [LICENSE](LICENSE) file for details.
 
 ## Version
-<<<<<<< HEAD
-v2.9.16
-=======
 v2.10.0
->>>>>>> d71f873b
 
 
 [Project OWL]: <https://www.project-owl.com/>
