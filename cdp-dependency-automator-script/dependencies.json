--- conflicted
+++ resolved
@@ -15,13 +15,10 @@
     "version": "2.33.2",
     "url": "https://github.com/bakercp/CRC32/archive/refs/tags/2.0.0.zip"
   },
-<<<<<<< HEAD
   "RadioLib" : {
     "version": "6.1.0",
     "url": "https://github.com/jgromes/RadioLib/archive/refs/tags/5.6.0.zip"
   },
-=======
->>>>>>> 61994634
   "Crypto" : {
     "version": "0.4.0",
     "url": "https://github.com/OperatorFoundation/Crypto/archive/refs/tags/0.4.0.zip"
