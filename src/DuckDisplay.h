/**
 * @file DuckDisplay.h
 * @brief This file is internal to CDP and provides the library access to
 * display device functions. 
 * 
 * The implementation is conditioned by the `CDPCFG_OLED_NONE` flag
 * which may be defined in `cdpcfh.h` if the device display is disabled.
 * @version
 * @date 2020-09-16
 *
 * @copyright
 */

#ifndef DUCKDISPLAY_H_
#define DUCKDISPLAY_H_

#ifndef CDPCFG_OLED_NONE
#include "include/cdpcfg.h"
#include "include/Duck.h"
#include <Arduino.h>
#include <U8x8lib.h>
#include <WString.h>
#else
#include "include/cdpcfg.h"
#include "include/Duck.h"
#include <Arduino.h>
#endif

/**
 * @brief Internal OLED Display abstraction.
 *
 * Provides internal access to the OLED Display, so CDP can show useful
 * status information about the network and the device.
 * 
 */
class DuckDisplay {
public:
  /**
   * @brief Get the Singletom instance of the DuckDisplay class.
   * 
   * @returns A pointer to a DuckDisplay object.
   */
  static DuckDisplay* getInstance();

#ifdef CDPCFG_OLED_NONE
  void setupDisplay(int duckType, String duid) {}
  void powerSave(bool save){}
  void drawString(uint8_t x, uint8_t y, const char* text) {}
  void drawString(bool cls, uint8_t x, uint8_t y, const char* text) {}
  void setCursor(uint8_t x, uint8_t y) {}
  void print(String text) {}
  void clear(void) {}
#else
  /**
   * @brief Initialize the display component.
   * 
   */
  void setupDisplay(int duckType, String duid);
  /**
   * @brief Toggle the display in or out of power saving mode.
   * 
   * @param save Set to true to enable power saving, false to disable
   */
  void powerSave(bool save);

  /**
   * @brief Draw a string at the given coordinates.
   *
   * @param x     value of X coordinate
   * @param y     value of Y coordinate
   * @param text  string to draw
   */
  void drawString(uint8_t x, uint8_t y, const char* text);

  /**
   * @brief Draw a string at the given coordinates.
   *
   * @param cls   when set to true, will clear the screen, before drawing
   * @param x     value of X coordinate
   * @param y     value of Y coordinate
   * @param text  string to draw
   */
  void drawString(bool cls, uint8_t x, uint8_t y, const char* text);

  /**
   * @brief Set the cursor to the given position on the screen.
   *
   * @param x X coordinate value
   * @param y Y coordinate value
   */
  void setCursor(uint8_t x, uint8_t y);

  void displayExample(String deviceId, String deviceType){

  drawString( 0,0, deviceType.c_str()  );
  drawString( 0,1, "ID:" );
  drawString(5,1, deviceId.c_str());
  drawString(0,2, "Version: " );
  drawString(10,2, "2.1.1");
  drawString(0,3, "Mac: ");
  drawString(5,3, "12:33:44:55");

  

  };

  /**
   * @brief Print a string at the current cursor position.
   *
   * @param text string to draw
   */
  void print(String text);

  /**
   * @brief Clear the screen.
   * 
   */
  void clear(void);
<<<<<<< HEAD



=======
#endif
>>>>>>> 3fcc2758
private:
  DuckDisplay();
  DuckDisplay(DuckDisplay const&) = delete;
  DuckDisplay& operator=(DuckDisplay const&) = delete;
  static DuckDisplay* instance;
  int duckType;
  String duid;
};

#endif /* DUCKDISPLAY_H_ */<|MERGE_RESOLUTION|>--- conflicted
+++ resolved
@@ -116,13 +116,8 @@
    * 
    */
   void clear(void);
-<<<<<<< HEAD
 
-
-
-=======
 #endif
->>>>>>> 3fcc2758
 private:
   DuckDisplay();
   DuckDisplay(DuckDisplay const&) = delete;
