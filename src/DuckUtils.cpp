#include "include/DuckUtils.h"
#include <iomanip>
#include <sstream>
#include <string>

namespace duckutils {

  namespace {
<<<<<<< HEAD
    std::string cdpVersion = "2.9.16";
=======
    std::string cdpVersion = "2.10.0";
>>>>>>> d71f873b
  }

Timer<> duckTimer = timer_create_default();
bool detectState = false;

std::string getCDPVersion() {
  return cdpVersion;
}

Timer<> getTimer() { return duckTimer; }

bool getDetectState() { return detectState; }
bool flipDetectState() {
  detectState = !detectState;
  return detectState;

}

void  getRandomBytes(int length, byte* bytes) {
  const char* digits = "0123456789ABCDEFGHIJKLMNOPQRSTUVWXYZ";
  int i;
  for (i = 0; i < length; i++) {
    //TODO: Random generator here isn't seeded properly
    //We can use RSSI value to seed it or use a frame counter if available
    bytes[i] = digits[random(36)];    
  }
}

String createUuid(int length) {
  String msg = "";
  int i;

  for (i = 0; i < length; i++) {
    byte randomValue = random(36);
    if (randomValue < 26) {
      msg = msg + char(randomValue + 'a');
    } else {
      msg = msg + char((randomValue - 26) + '0');
    }
  }
  return msg;
}

String convertToHex(byte* data, int size) {
  String buf = "";
  buf.reserve(size * 2); // 2 digit hex
  const char* cs = "0123456789ABCDEF";
  for (int i = 0; i < size; i++) {
    byte val = data[i];
    buf += cs[(val >> 4) & 0x0F];
    buf += cs[val & 0x0F];
  }
  return buf;
}

uint32_t toUnit32(const byte* data) {
    uint32_t value = 0;

    value |= data[0] << 24;
    value |= data[1] << 16;
    value |= data[2] << 8;
    value |= data[3];
    return value;
}

} // namespace duckutils<|MERGE_RESOLUTION|>--- conflicted
+++ resolved
@@ -6,11 +6,7 @@
 namespace duckutils {
 
   namespace {
-<<<<<<< HEAD
-    std::string cdpVersion = "2.9.16";
-=======
     std::string cdpVersion = "2.10.0";
->>>>>>> d71f873b
   }
 
 Timer<> duckTimer = timer_create_default();
