--- conflicted
+++ resolved
@@ -6,11 +6,7 @@
 namespace duckutils {
 
   namespace {
-<<<<<<< HEAD
-    std::string cdpVersion = "2.10.12";
-=======
-    std::string cdpVersion = "2.10.2";
->>>>>>> a4706162
+    std::string cdpVersion = "2.11.0";
   }
 
 Timer<> duckTimer = timer_create_default();
