--- conflicted
+++ resolved
@@ -8,11 +8,7 @@
 namespace duckutils {
 
   namespace {
-<<<<<<< HEAD
-    std::string cdpVersion = "2.10.3";
-=======
     std::string cdpVersion = "2.11.0";
->>>>>>> 7b904dbc
   }
 
 Timer<> duckTimer = timer_create_default();
