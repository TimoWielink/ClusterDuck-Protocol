--- conflicted
+++ resolved
@@ -6,11 +6,7 @@
 namespace duckutils {
 
   namespace {
-<<<<<<< HEAD
     std::string cdpVersion = "2.10.12";
-=======
-    std::string cdpVersion = "2.9.13";
->>>>>>> ee18c131
   }
 
 volatile bool interruptEnabled = true;
