--- conflicted
+++ resolved
@@ -74,18 +74,9 @@
 }
 
 void PapaDuck::run() {
-<<<<<<< HEAD
+  Duck::logIfLowMemory();
 
   duckRadio.serviceInterruptFlags();
-=======
-  
-  Duck::logIfLowMemory();
-  
-  handleOtaUpdate();
-  if (getReceiveFlag()) {
-    duckutils::setInterrupt(false);
-    setReceiveFlag(false);
->>>>>>> 3b439900
 
   handleOtaUpdate();
   if (DuckRadio::getReceiveFlag()) {
