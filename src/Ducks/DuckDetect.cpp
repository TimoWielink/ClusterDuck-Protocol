--- conflicted
+++ resolved
@@ -1,99 +1,91 @@
-#include "../DuckDetect.h"
-
-int DuckDetect::setupWithDefaults(std::vector<byte> deviceId, String ssid,
-                                  String password) {
-  int err = Duck::setupWithDefaults(deviceId, ssid, password);
-  if (err != DUCK_ERR_NONE) {
-    logerr("ERROR setupWithDefaults rc = " + String(err));
-    return err;
-  }
-
-  err = setupRadio();
-  if (err != DUCK_ERR_NONE) {
-    logerr("ERROR setupWithDefaults - setupRadio rc = " + String(err));
-    return err;
-  }
-
-  // if (!ssid.length() != 0 && !password.length() != 0) {
-  //   err = setupWifi();
-  //   if (err != DUCK_ERR_NONE) {
-  //     logerr("ERROR setupWithDefaults - setupWifi rc = " + String(err));
-  //     return err;
-  //   }
-
-  err = setupDns();
-  if (err != DUCK_ERR_NONE) {
-    logerr("ERROR setupWithDefaults - setupDns rc = " + String(err));
-    return err;
-  }
-
-  err = setupWebServer(true);
-  if (err != DUCK_ERR_NONE) {
-    logerr("ERROR setupWithDefaults - setupWebServer rc = " + String(err));
-    return err;
-  }
-
-  err = setupOTA();
-  if (err != DUCK_ERR_NONE) {
-    logerr("ERROR setupWithDefaults - setupOTA src = " + String(err));
-    return err;
-  }
-
-  loginfo("DuckDetect setup done");
-  return DUCK_ERR_NONE;
-}
-
-void DuckDetect::run() {
-<<<<<<< HEAD
-  duckRadio.serviceInterruptFlags();
-=======
-  
-  Duck::logIfLowMemory();
-  
-  handleOtaUpdate();
-  if (getReceiveFlag()) {
-    setReceiveFlag(false);
-    duckutils::setInterrupt(false);
->>>>>>> 3b439900
-
-  handleOtaUpdate();
-  if (DuckRadio::getReceiveFlag()) {
-    handleReceivedPacket();
-  }
-}
-
-void DuckDetect::handleReceivedPacket() {
-
-  loginfo("handleReceivedPacket()...");
-
-  std::vector<byte> data;
-  int err = duckRadio.readReceivedData(&data);
-
-  if (err != DUCK_ERR_NONE) {
-    logerr("ERROR Failed to get data from DuckRadio. rc = " + String(err));
-    return;
-  }
-
-  if (data[TOPIC_POS] == reservedTopic::pong) {
-    logdbg("run() - got ping response!");
-    rssiCb(duckRadio.getRSSI());
-  }
-}
-
-void DuckDetect::sendPing(bool startReceive) {
-  int err = DUCK_ERR_NONE;
-  std::vector<byte> data(1, 0);
-  err = txPacket->prepareForSending(ZERO_DUID, DuckType::DETECTOR, reservedTopic::ping, data);
-
-  if (err == DUCK_ERR_NONE) {
-    err = duckRadio.sendData(txPacket->getBuffer());
-    if (startReceive) {
-      duckRadio.startReceive();
-    }
-    if (err != DUCK_ERR_NONE) {
-      logerr("ERROR Failed to ping, err = " + String(err));
-    }
-  } else {
-    logerr("ERROR Failed to build packet, err = " + String(err));
-  }
+#include "../DuckDetect.h"
+
+int DuckDetect::setupWithDefaults(std::vector<byte> deviceId, String ssid,
+                                  String password) {
+  int err = Duck::setupWithDefaults(deviceId, ssid, password);
+  if (err != DUCK_ERR_NONE) {
+    logerr("ERROR setupWithDefaults rc = " + String(err));
+    return err;
+  }
+
+  err = setupRadio();
+  if (err != DUCK_ERR_NONE) {
+    logerr("ERROR setupWithDefaults - setupRadio rc = " + String(err));
+    return err;
+  }
+
+  // if (!ssid.length() != 0 && !password.length() != 0) {
+  //   err = setupWifi();
+  //   if (err != DUCK_ERR_NONE) {
+  //     logerr("ERROR setupWithDefaults - setupWifi rc = " + String(err));
+  //     return err;
+  //   }
+
+  err = setupDns();
+  if (err != DUCK_ERR_NONE) {
+    logerr("ERROR setupWithDefaults - setupDns rc = " + String(err));
+    return err;
+  }
+
+  err = setupWebServer(true);
+  if (err != DUCK_ERR_NONE) {
+    logerr("ERROR setupWithDefaults - setupWebServer rc = " + String(err));
+    return err;
+  }
+
+  err = setupOTA();
+  if (err != DUCK_ERR_NONE) {
+    logerr("ERROR setupWithDefaults - setupOTA src = " + String(err));
+    return err;
+  }
+
+  loginfo("DuckDetect setup done");
+  return DUCK_ERR_NONE;
+}
+
+void DuckDetect::run() {
+  Duck::logIfLowMemory();
+
+  duckRadio.serviceInterruptFlags();
+
+  handleOtaUpdate();
+  if (DuckRadio::getReceiveFlag()) {
+    handleReceivedPacket();
+  }
+}
+
+void DuckDetect::handleReceivedPacket() {
+
+  loginfo("handleReceivedPacket()...");
+
+  std::vector<byte> data;
+  int err = duckRadio.readReceivedData(&data);
+
+  if (err != DUCK_ERR_NONE) {
+    logerr("ERROR Failed to get data from DuckRadio. rc = " + String(err));
+    return;
+  }
+
+  if (data[TOPIC_POS] == reservedTopic::pong) {
+    logdbg("run() - got ping response!");
+    rssiCb(duckRadio.getRSSI());
+  }
+}
+
+void DuckDetect::sendPing(bool startReceive) {
+  int err = DUCK_ERR_NONE;
+  std::vector<byte> data(1, 0);
+  err = txPacket->prepareForSending(ZERO_DUID, DuckType::DETECTOR, reservedTopic::ping, data);
+
+  if (err == DUCK_ERR_NONE) {
+    err = duckRadio.sendData(txPacket->getBuffer());
+    if (startReceive) {
+      duckRadio.startReceive();
+    }
+    if (err != DUCK_ERR_NONE) {
+      logerr("ERROR Failed to ping, err = " + String(err));
+    }
+  } else {
+    logerr("ERROR Failed to build packet, err = " + String(err));
+  }
 }