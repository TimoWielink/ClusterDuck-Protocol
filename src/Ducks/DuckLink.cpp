--- conflicted
+++ resolved
@@ -1,57 +1,53 @@
-#include "../DuckLink.h"
-
-int DuckLink::setupWithDefaults(std::vector<byte> deviceId, String ssid,
-                                String password) {
-  int err = Duck::setupWithDefaults(deviceId, ssid, password);
-  if (err != DUCK_ERR_NONE) {
-    logerr("ERROR setupWithDefaults rc = " + String(err));
-    return err;
-  }
-
-  err = setupRadio();
-  if (err != DUCK_ERR_NONE) {
-    logerr("ERROR setupWithDefaults rc = " + String(err));
-    return err;
-  }
-  
-  err = setupWifi("DuckLink");
-  if (err != DUCK_ERR_NONE) {
-    logerr("ERROR setupWithDefaults rc = " + String(err));
-    return err;
-  }
-
-  err = setupDns();
-  if (err != DUCK_ERR_NONE) {
-    logerr("ERROR setupWithDefaults rc = " + String(err));
-    return err;
-  }
-
-  err = setupWebServer(true);
-  if (err != DUCK_ERR_NONE) {
-    logerr("ERROR setupWithDefaults rc = " + String(err));
-    return err;
-  }
-
-  err = setupOTA();
-  if (err != DUCK_ERR_NONE) {
-    logerr("ERROR setupWithDefaults rc = " + String(err));
-    return err;
-  }
-  
-  loginfo("DuckLink setup done");
-  return DUCK_ERR_NONE;
-}
-
-void DuckLink::run() {
-<<<<<<< HEAD
-  // TODO(rolsen): duckRadio.serviceInterruptFlags();
-  duckRadio.processRadioIrq();
-=======
-  
-  Duck::logIfLowMemory();
-  
-  duckRadio->processRadioIrq();
->>>>>>> 3b439900
-  handleOtaUpdate();
-  processPortalRequest();
-}
+#include "../DuckLink.h"
+
+int DuckLink::setupWithDefaults(std::vector<byte> deviceId, String ssid,
+                                String password) {
+  int err = Duck::setupWithDefaults(deviceId, ssid, password);
+  if (err != DUCK_ERR_NONE) {
+    logerr("ERROR setupWithDefaults rc = " + String(err));
+    return err;
+  }
+
+  err = setupRadio();
+  if (err != DUCK_ERR_NONE) {
+    logerr("ERROR setupWithDefaults rc = " + String(err));
+    return err;
+  }
+  
+  err = setupWifi("DuckLink");
+  if (err != DUCK_ERR_NONE) {
+    logerr("ERROR setupWithDefaults rc = " + String(err));
+    return err;
+  }
+
+  err = setupDns();
+  if (err != DUCK_ERR_NONE) {
+    logerr("ERROR setupWithDefaults rc = " + String(err));
+    return err;
+  }
+
+  err = setupWebServer(true);
+  if (err != DUCK_ERR_NONE) {
+    logerr("ERROR setupWithDefaults rc = " + String(err));
+    return err;
+  }
+
+  err = setupOTA();
+  if (err != DUCK_ERR_NONE) {
+    logerr("ERROR setupWithDefaults rc = " + String(err));
+    return err;
+  }
+  
+  loginfo("DuckLink setup done");
+  return DUCK_ERR_NONE;
+}
+
+void DuckLink::run() {
+  Duck::logIfLowMemory();
+
+  // TODO(rolsen): duckRadio.serviceInterruptFlags();
+  duckRadio.processRadioIrq();
+
+  handleOtaUpdate();
+  processPortalRequest();
+}