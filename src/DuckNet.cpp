--- conflicted
+++ resolved
@@ -207,28 +207,17 @@
   }
   //TODO: need to find out why there is a delay here
   delay(200);
-<<<<<<< HEAD
-
   success = WiFi.softAPConfig(apIP, apIP, IPAddress(255, 255, 255, 0));
   if (!success) {
     return DUCKWIFI_ERR_AP_CONFIG;
   }
 
-=======
-
-  success = WiFi.softAPConfig(apIP, apIP, IPAddress(255, 255, 255, 0));
-  if (!success) {
-    return DUCKWIFI_ERR_AP_CONFIG;
-  }
-
->>>>>>> 2a90c8ae
   loginfo("Created Wifi Access Point");
   return DUCK_ERR_NONE;
 }
 
 int DuckNet::setupDns() {
   bool success = dnsServer.start(DNS_PORT, "*", apIP);
-<<<<<<< HEAD
 
   if (!success) {
     logerr("ERROR dns server start failed");
@@ -242,21 +231,6 @@
     return DUCKDNS_ERR_STARTING;
   }
 
-=======
-
-  if (!success) {
-    logerr("ERROR dns server start failed");
-    return DUCKDNS_ERR_STARTING;
-  }
-
-  success = MDNS.begin(DNS);
- 
-  if (!success) {
-    logerr("ERROR dns server begin failed");
-    return DUCKDNS_ERR_STARTING;
-  }
-
->>>>>>> 2a90c8ae
   loginfo("Created local DNS");
   MDNS.addService("http", "tcp", CDPCFG_WEB_PORT);
 
