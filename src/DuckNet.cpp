--- conflicted
+++ resolved
@@ -131,7 +131,6 @@
     std::string messageAgeString = String(messageAge).c_str();
     std::string messageBody(packet.data.begin(),packet.data.end());
     std::string sduid(packet.sduid.begin(), packet.sduid.end());
-<<<<<<< HEAD
     std::string muid(packet.muid.begin(), packet.muid.end());
     std::string acked;
     if(!packet.acked){
@@ -140,11 +139,6 @@
       acked = "1";
     }
     json = json + "{\"sduid\":\"" + sduid + "\", \"muid\":\"" + muid +  "\" , \"title\":\"PLACEHOLDER TITLE\", \"body\":\"" + messageBody + "\", \"messageAge\":\"" + messageAgeString + "\", \"acked\":\"" + acked + "\"}";
-=======
-
-    json = json + "{\"sduid\":\"" + sduid  + "\" , \"title\":\"PLACEHOLDER TITLE\", \"message\":" + messageBody + ", \"messageAge\":\"" + messageAgeString + "\"}";
->>>>>>> bc974079
-
     tail++;
     if(tail == buffer->getBufferEnd()){
       tail = 0;
