#include "include/DuckNet.h"

#include <Update.h>

#include "DuckLogger.h"
#include "include/Duck.h"

DuckNet::DuckNet(Duck* duckIn):
  duck(duckIn)
{}

#ifndef CDPCFG_WIFI_NONE
IPAddress apIP(CDPCFG_AP_IP1, CDPCFG_AP_IP2, CDPCFG_AP_IP3, CDPCFG_AP_IP4);
AsyncWebServer webServer(CDPCFG_WEB_PORT);
DNSServer DuckNet::dnsServer;

const char* DuckNet::DNS = "duck";
const byte DuckNet::DNS_PORT = 53;

// Username and password for /update
const char* update_username = CDPCFG_UPDATE_USERNAME;
const char* update_password = CDPCFG_UPDATE_PASSWORD;

const char* control_username = CDPCFG_UPDATE_USERNAME;
const char* control_password = CDPCFG_UPDATE_PASSWORD;

bool restartRequired = false;

void DuckNet::setDeviceId(std::vector<byte> deviceId) {
  this->deviceId.insert(this->deviceId.end(), deviceId.begin(), deviceId.end());
}

<<<<<<< HEAD
// //Working on
// String processor(const String& var) {
//     if(var == "channel")
//       return String(duckRadio->getChannel()); 
//     return String();
// }

int DuckNet::setupWebServer(bool createCaptivePortal, String html) {
  loginfo("Setting up Web Server");
=======
String DuckNet::getMuidStatusMessage(muidStatus status) {
  switch (status) {
  case invalid:
    return "Invalid MUID.";
  case unrecognized:
    return "Unrecognized MUID. Please try again.";
  case not_acked:
    return "Message sent, waiting for server to acknowledge.";
  case acked:
    return "Message acknowledged.";
  default:
    const char * str = "__FILE__:__LINE__ error: Unrecognized muidStatus";
    logerr(str);
    return str;
  }
}
>>>>>>> a4706162

String DuckNet::getMuidStatusString(muidStatus status) {
  switch (status) {
  case invalid:
    return "invalid";
  case unrecognized:
    return "unrecognized";
  case not_acked:
    return "not_acked";
  case acked:
    return "acked";
  default:
    return "error";
  }
}

String DuckNet::createMuidResponseJson(muidStatus status) {
  String statusStr = getMuidStatusString(status);
  String message = getMuidStatusMessage(status);
  return "{\"status\":\"" + statusStr + "\", \"message\":\"" + message + "\"}";
}

int DuckNet::setupWebServer(bool createCaptivePortal, String html) {
  loginfo("Setting up Web Server");

  if (html == "") {
    logdbg("Web Server using main page");
    portal = home_page;
  } else {
    logdbg("Web Server using custom main page");
    portal = html;
  }
  webServer.onNotFound([&](AsyncWebServerRequest* request) {
    logwarn("DuckNet - onNotFound: " + request->url());
    request->send(200, "text/html", portal);
  });

  webServer.on("/", HTTP_GET, [&](AsyncWebServerRequest* request) {
    request->send(200, "text/html", portal);
  });

  webServer.on("/main", HTTP_GET, [&](AsyncWebServerRequest* request) {
    request->send(200, "text/html", MAIN_page);
  });

  webServer.on("/papamain", HTTP_GET, [&](AsyncWebServerRequest* request) {
    request->send(200, "text/html", papa_page);
  });
  
  // This will serve as an easy to access "control panel" to change settings of devices easily
  // TODO: Need to be able to turn off this feature from the application layer for security
  // TODO: Can we limit controls depending on the duck?
  webServer.on("/controlpanel", HTTP_GET, [&](AsyncWebServerRequest* request) {
    // if(controlSsid == "" || controlPassword == "") {
    //   int empty = loadControlCredentials();
    //   Serial.println("Empty: " + empty);
    //   if(empty) {
    //     Serial.println(control_username);
    //     Serial.println(control_password);
    //     if (!request->authenticate(control_username, control_password))
    //   return request->requestAuthentication();
    //   } else {
    //     Serial.println(controlSsid);
    //     Serial.println(controlPassword);
    //     if (!request->authenticate(controlSsid, controlPassword))
    //   return request->requestAuthentication();
    //   }

    // } else {
    //   Serial.println('ELSE');
    //   Serial.println(controlSsid);
    //   Serial.println(controlPassword);
    //   if (!request->authenticate(controlSsid, controlPassword))
    //   return request->requestAuthentication();
    // }
    
    AsyncWebServerResponse* response =
    request->beginResponse(200, "text/html", controlPanel);

    request->send(response);
    
  });

  webServer.on("/flipDetector", HTTP_POST, [&](AsyncWebServerRequest* request) {
    //Run flip method
    duckutils::flipDetectState();
    request->send(200, "text/plain", "Success");
  });

  webServer.on("/flipDecrypt", HTTP_POST, [&](AsyncWebServerRequest* request) {
    //Flip Decrypt State
    loginfo("Flipping Decrypt");

    duckcrypto::setDecrypt(!duckcrypto::getDecrypt());
    loginfo("Decrypt is now: ");
    loginfo(duckcrypto::getDecrypt());
    request->send(200, "text/plain", "Success");
  });

  webServer.on("/setChannel", HTTP_POST, [&](AsyncWebServerRequest* request) {
    AsyncWebParameter* p = request->getParam(0);
    logdbg(p->name() + ": " + p->value());
    int val = std::atoi(p->value().c_str());
    duckRadio->setChannel(val);
    saveChannel(val);

    request->send(200, "text/plain", "Success");
  });

  // webServer.on("/changeControlPassword", HTTP_POST, [&](AsyncWebServerRequest* request) {
  //   int paramsNumber = request->params();
  //   String val = "";
  //   String ssid = "";
  //   String password = "";
  //   String newSsid = "";
  //   String newPassword = "";

  //   for (int i = 0; i < paramsNumber; i++) {
  //     AsyncWebParameter* p = request->getParam(i);

  //     String name = String(p->name());
  //     String value = String(p->value());

  //     if (name == "ssid") {
  //       ssid = String(p->value());
  //     } else if (name == "pass") {
  //       password = String(p->value());
  //     } else if (name == "newSsid") {
  //       newSsid = String(p->value());
  //     } else if (name == "newPassword") {
  //       newPassword = String(p->value());
  //     }
  //   }

  //   if (ssid == controlSsid && password == controlPassword && newSsid != "" && newPassword != "") {
  //     saveControlCredentials(newSsid, newPassword);
  //     request->send(200, "text/plain", "Success");
  //   } else {
  //     request->send(500, "text/plain", "There was an error");
  //   }
  // });

  // Update Firmware OTA
  webServer.on("/update", HTTP_GET, [&](AsyncWebServerRequest* request) {
    if (!request->authenticate(update_username, update_password))
      return request->requestAuthentication();

    AsyncWebServerResponse* response =
    request->beginResponse(200, "text/html", update_page);

    request->send(response);
  });

  webServer.on(
    "/update", HTTP_POST,
    [&](AsyncWebServerRequest* request) {
      AsyncWebServerResponse* response = request->beginResponse(
        (Update.hasError()) ? 500 : 200, "text/plain",
        (Update.hasError()) ? "FAIL" : "OK");
      response->addHeader("Connection", "close");
      response->addHeader("Access-Control-Allow-Origin", "*");
      request->send(response);
      restartRequired = true;
    },
    [&](AsyncWebServerRequest* request, String filename, size_t index,
      uint8_t* data, size_t len, bool final)
    {
      duck->updateFirmware(filename, index, data, len, final);
      // TODO: error/exception handling
      // TODO: request->send
    });

  webServer.on("/muidStatus.json", HTTP_GET, [&](AsyncWebServerRequest* request) {
    logdbg(request->url());

    String muid;
    int paramsNumber = request->params();
    for (int i = 0; i < paramsNumber; i++) {
      AsyncWebParameter* p = request->getParam(i);
      logdbg(p->name() + ": " + p->value());
      if (p->name() == "muid") {
        muid = p->value();
      }
    }

    std::vector<byte> muidVect = {muid[0], muid[1], muid[2], muid[3]};
    muidStatus status = duck->getMuidStatus(muidVect);

    String jsonResponse = createMuidResponseJson(status);
    switch (status) {
    case invalid:
      request->send(400, "text/json", jsonResponse);
      break;
    case unrecognized:
    case not_acked:
    case acked:
      request->send(200, "text/json", jsonResponse);
      break;
    }
  });

  // Captive Portal form submission
  webServer.on("/formSubmit.json", HTTP_POST, [&](AsyncWebServerRequest* request) {
    loginfo("Submitting Form to /formSubmit.json");

    int err = DUCK_ERR_NONE;

    int paramsNumber = request->params();
    String val = "";
    String clientId = "";

    for (int i = 0; i < paramsNumber; i++) {
      AsyncWebParameter* p = request->getParam(i);
      logdbg(p->name() + ": " + p->value());

      if (p->name() == "clientId") {
        clientId = p->value();
      } else {
        val = val + p->value().c_str() + "*";
      }
    }

    clientId.toUpperCase();
    val = "[" + clientId + "]" + val;
    std::vector<byte> muid;
    err = duck->sendData(topics::cpm, val, ZERO_DUID, &muid);

    switch (err) {
      case DUCK_ERR_NONE:
      {
        String response = "{\"muid\":\"" + duckutils::toString(muid) + "\"}";
        request->send(200, "text/html", response);
        logdbg("Sent 200 response: " + response);
      }
      break;
      case DUCKLORA_ERR_MSG_TOO_LARGE:
      request->send(413, "text/html", "Message payload too big!");
      break;
      case DUCKLORA_ERR_HANDLE_PACKET:
      request->send(400, "text/html", "BadRequest");
      break;
      default:
      request->send(500, "text/html", "Oops! Unknown error.");
      break;
    }
  });

  webServer.on("/id", HTTP_GET, [&](AsyncWebServerRequest* request) {
    std::string id(deviceId.begin(), deviceId.end());
    request->send(200, "text/html", id.c_str());
  });

  webServer.on("/restart", HTTP_GET, [&](AsyncWebServerRequest* request) {
    request->send(200, "text/plain", "Restarting...");
    delay(1000);
    duckesp::restartDuck();
  });

  webServer.on("/mac", HTTP_GET, [&](AsyncWebServerRequest* request) {
    String mac = duckesp::getDuckMacAddress(true);
    request->send(200, "text/html", mac);
  });

  webServer.on("/wifi", HTTP_GET, [&](AsyncWebServerRequest* request) {
   request->send(200, "text/html", wifi_page);
   
 });

  webServer.on("/changeSSID", HTTP_POST, [&](AsyncWebServerRequest* request) {
    int paramsNumber = request->params();
    String val = "";
    String ssid = "";
    String password = "";

    for (int i = 0; i < paramsNumber; i++) {
      AsyncWebParameter* p = request->getParam(i);

      String name = String(p->name());
      String value = String(p->value());

      if (name == "ssid") {
        ssid = String(p->value());
      } else if (name == "pass") {
        password = String(p->value());
      }
    }

    Serial.println(ssid);
    Serial.println(password);

    if (ssid != "" && password != "") {
      setupInternet(ssid, password);
      saveWifiCredentials(ssid, password);
      request->send(200, "text/plain", "Success");
    } else {
      request->send(500, "text/plain", "There was an error");
    }
  });

  webServer.begin();

  return DUCK_ERR_NONE;
}

int DuckNet::setupWifiAp(const char* accessPoint) {

  bool success;

  success = WiFi.mode(WIFI_AP);
  if (!success) {
    return DUCKWIFI_ERR_AP_CONFIG;
  }

  success = WiFi.softAP(accessPoint);
  if (!success) {
    return DUCKWIFI_ERR_AP_CONFIG;
  }
  //TODO: need to find out why there is a delay here
  delay(200);
  success = WiFi.softAPConfig(apIP, apIP, IPAddress(255, 255, 255, 0));
  if (!success) {
    return DUCKWIFI_ERR_AP_CONFIG;
  }

  loginfo("Created Wifi Access Point");
  return DUCK_ERR_NONE;
}

int DuckNet::setupDns() {
  bool success = dnsServer.start(DNS_PORT, "*", apIP);

  if (!success) {
    logerr("ERROR dns server start failed");
    return DUCKDNS_ERR_STARTING;
  }

  success = MDNS.begin(DNS);
  
  if (!success) {
    logerr("ERROR dns server begin failed");
    return DUCKDNS_ERR_STARTING;
  }

  loginfo("Created local DNS");
  MDNS.addService("http", "tcp", CDPCFG_WEB_PORT);

  return DUCK_ERR_NONE;
}

int DuckNet::saveWifiCredentials(String ssid, String password) {
  this->ssid = ssid;
  this->password = password;


  EEPROM.begin(512);

  if (ssid.length() > 0 && password.length() > 0) {
    loginfo("Clearing EEPROM");
    for (int i = 0; i < 96; i++) {
      EEPROM.write(i, 0);
    }

    loginfo("writing EEPROM SSID:");
    for (int i = 0; i < ssid.length(); i++)
    {
      EEPROM.write(i, ssid[i]);
      loginfo("Wrote: ");
      loginfo(ssid[i]);
    }
    loginfo("writing EEPROM Password:");
    for (int i = 0; i < password.length(); ++i)
    {
      EEPROM.write(32 + i, password[i]);
      loginfo("Wrote: ");
      loginfo(password[i]);
    }
    EEPROM.commit();
  }
  return DUCK_ERR_NONE;
}

  int DuckNet::loadWiFiCredentials(){

  // This method will look for any saved WiFi credntials on the device and set up a internet connection
  EEPROM.begin(512); //Initialasing EEPROM

  String esid;
  for (int i = 0; i < 32; ++i)
  {
    esid += char(EEPROM.read(i));
  }
  // lopp through saved SSID carachters
  loginfo("Reading EEPROM SSID: " + esid);
  setSsid(esid);

  String epass = "";
  for (int i = 32; i < 96; ++i)
  {
    epass += char(EEPROM.read(i));
  }
  // lopp through saved Password carachters
  loginfo("Reading EEPROM Password: " + epass);
  setPassword(epass);

  if (esid.length() == 0 || epass.length() == 0){
    loginfo("ERROR setupInternet: Stored SSID and PASSWORD empty");
    return DUCK_ERR_SETUP;
  } else{
    loginfo("Setup Internet with saved credentials");
    setupInternet(esid, epass);
  }
  return DUCK_ERR_NONE;
}


int DuckNet::setupInternet(String ssid, String password) {
  this->ssid = ssid;
  this->password = password;


  // // Check if SSID is available
  // if (!ssidAvailable(ssid)) {
  //   logerr("ERROR setupInternet: " + ssid + " is not available. Please check the provided ssid and/or passwords");
  //   return DUCK_INTERNET_ERR_SSID;
  // }



  //  Connect to Access Point
  logdbg("setupInternet: connecting to WiFi access point SSID: " + ssid);
  WiFi.begin(ssid.c_str(), password.c_str());
  // We need to wait here for the connection to estanlish. Otherwise the WiFi.status() may return a false negative
  // WiFi.waitForConnectResult();
  delay(100);

  //TODO: Handle bad password better
  if(WiFi.status() != WL_CONNECTED) {
    logerr("ERROR setupInternet: failed to connect to " + ssid);
    return DUCK_INTERNET_ERR_CONNECT;
  }

  loginfo("Duck connected to internet!");

  return DUCK_ERR_NONE;

}

bool DuckNet::ssidAvailable(String val) {
  int n = WiFi.scanNetworks();
  
  if (n == 0 || ssid == "") {
    logdbg("Networks found: "+String(n));
  } else {
    logdbg("Networks found: "+String(n));
    if (val == "") {
      val = ssid;
    }
    for (int i = 0; i < n; ++i) {
      if (WiFi.SSID(i) == val.c_str()) {
        logdbg("Given ssid is available!");
        return true;
      }
      delay(AP_SCAN_INTERVAL_MS);
    }
  }
  loginfo("No ssid available");

  return false;
}

void DuckNet::saveChannel(int val){

    EEPROM.begin(512);
    EEPROM.write(CDPCFG_EEPROM_CHANNEL_VALUE, val);
    EEPROM.commit();
    loginfo("Wrote channel val to EEPROM");
    loginfo(val);
    
}

void DuckNet::loadChannel(){
    EEPROM.begin(512);
    int val = EEPROM.read(CDPCFG_EEPROM_CHANNEL_VALUE);
    duckRadio->setChannel(val);
    loginfo("Read channel val to EEPROM, setting channel: ");
    loginfo(val);
}

void DuckNet::setSsid(String val) { ssid = val; }

void DuckNet::setPassword(String val) { password = val; }

String DuckNet::getSsid() { return ssid; }

String DuckNet::getPassword() { return password; }

#endif<|MERGE_RESOLUTION|>--- conflicted
+++ resolved
@@ -30,17 +30,6 @@
   this->deviceId.insert(this->deviceId.end(), deviceId.begin(), deviceId.end());
 }
 
-<<<<<<< HEAD
-// //Working on
-// String processor(const String& var) {
-//     if(var == "channel")
-//       return String(duckRadio->getChannel()); 
-//     return String();
-// }
-
-int DuckNet::setupWebServer(bool createCaptivePortal, String html) {
-  loginfo("Setting up Web Server");
-=======
 String DuckNet::getMuidStatusMessage(muidStatus status) {
   switch (status) {
   case invalid:
@@ -57,7 +46,6 @@
     return str;
   }
 }
->>>>>>> a4706162
 
 String DuckNet::getMuidStatusString(muidStatus status) {
   switch (status) {
@@ -161,7 +149,7 @@
     AsyncWebParameter* p = request->getParam(0);
     logdbg(p->name() + ": " + p->value());
     int val = std::atoi(p->value().c_str());
-    duckRadio->setChannel(val);
+    duck->setChannel(val);
     saveChannel(val);
 
     request->send(200, "text/plain", "Success");
@@ -541,7 +529,7 @@
 void DuckNet::loadChannel(){
     EEPROM.begin(512);
     int val = EEPROM.read(CDPCFG_EEPROM_CHANNEL_VALUE);
-    duckRadio->setChannel(val);
+    duck->setChannel(val);
     loginfo("Read channel val to EEPROM, setting channel: ");
     loginfo(val);
 }
