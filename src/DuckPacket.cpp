--- conflicted
+++ resolved
@@ -1,142 +1,138 @@
-#include "Arduino.h"
-#include "include/DuckPacket.h"
-#include "DuckError.h"
-#include "DuckLogger.h"
-#include "MemoryFree.h"
-#include "include/DuckUtils.h"
-#include "include/DuckCrypto.h"
-#include "include/bloomfilter.h"
-#include <string>
-
-
-bool DuckPacket::prepareForRelaying(BloomFilter *filter, std::vector<byte> dataBuffer) {
-
-
-  this->reset();
-
-  loginfo("prepareForRelaying: START");
-  loginfo("prepareForRelaying: Packet is built. Checking for relay...");
-
-  //TODO: Add bloom filter empty when full
-  //TODO: Add 2nd bloom filter
-  //TODO: Calculate false positive chance
-  //TODO: Add backwards compatibility
-
-  // Query the existence of strings
-  bool alreadySeen = filter->bloom_check(&dataBuffer[MUID_POS], MUID_LENGTH);
-  if (alreadySeen) {
-    logdbg("handleReceivedPacket: Packet already seen. No relay.");
-    return false;
-  } else {
-    filter->bloom_add(&dataBuffer[MUID_POS], MUID_LENGTH);
-    logdbg("handleReceivedPacket: Relaying packet: "  + duckutils::convertToHex(&dataBuffer[MUID_POS], MUID_LENGTH));
-  }
-
-  // update the rx packet internal byte buffer
-  buffer.assign(dataBuffer.begin(), dataBuffer.end());
-  int hops = buffer[HOP_COUNT_POS]++;
-  loginfo("prepareForRelaying: hops count: "+ String(hops));
-  return true;
-  
-  
-}
-
-void DuckPacket::getUniqueMessageId(BloomFilter * filter, byte message_id[MUID_LENGTH]) {
-
-  bool getNewUnique = true;
-  while (getNewUnique) {
-    duckutils::getRandomBytes(MUID_LENGTH, message_id);
-    getNewUnique = filter->bloom_check(message_id, MUID_LENGTH);
-<<<<<<< HEAD
-    loginfo("prepareForSending: new MUID");
-=======
-    loginfo("prepareForSending: new MUID -> " + duckutils::convertToHex(message_id, MUID_LENGTH));
-    
->>>>>>> 7b904dbc
-  }
-}
-
-int DuckPacket::prepareForSending(BloomFilter *filter,
-                                  std::vector<byte> targetDevice, byte duckType,
-                                  byte topic, std::vector<byte> app_data) {
-
-  std::vector<uint8_t> encryptedData;
-  uint8_t app_data_length = app_data.size();
-
-  this->reset();
-
-  if (app_data_length > MAX_DATA_LENGTH) {
-    return DUCKPACKET_ERR_SIZE_INVALID;
-  }
-
-  loginfo("prepareForSending: DATA LENGTH: " + String(app_data_length) +
-          " TOPIC: " + String(topic));
-
-  byte message_id[MUID_LENGTH];
-  getUniqueMessageId(filter, message_id);
-
-  byte crc_bytes[DATA_CRC_LENGTH];
-  uint32_t value;
-  // TODO: update the CRC32 library to return crc as a byte array
-  if(duckcrypto::getState()) {
-    encryptedData.resize(app_data.size());
-    duckcrypto::encryptData(app_data.data(), encryptedData.data(), app_data.size());
-    value = CRC32::calculate(encryptedData.data(), encryptedData.size());
-  } else {
-    value = CRC32::calculate(app_data.data(), app_data.size());
-  }
-  
-  crc_bytes[0] = (value >> 24) & 0xFF;
-  crc_bytes[1] = (value >> 16) & 0xFF;
-  crc_bytes[2] = (value >> 8) & 0xFF;
-  crc_bytes[3] = value & 0xFF;
-
-  // ----- insert packet header  -----
-  // source device uid
-  buffer.insert(buffer.end(), duid.begin(), duid.end());
-  logdbg("SDuid:     " + duckutils::convertToHex(duid.data(), duid.size()));
-
-  // destination device uid
-  buffer.insert(buffer.end(), targetDevice.begin(), targetDevice.end());
-  logdbg("DDuid:     " + duckutils::convertToHex(targetDevice.data(), targetDevice.size()));
-
-  // message uid
-  buffer.insert(buffer.end(), &message_id[0], &message_id[MUID_LENGTH]);
-  logdbg("Muid:      " + duckutils::convertToHex(buffer.data(), buffer.size()));
-
-  // topic
-  buffer.insert(buffer.end(), topic);
-  logdbg("Topic:     " + duckutils::convertToHex(buffer.data(), buffer.size()));
-
-  // duckType
-  buffer.insert(buffer.end(), duckType);
-  logdbg("duck type: " + duckutils::convertToHex(buffer.data(), buffer.size()));
-
-  // hop count
-  buffer.insert(buffer.end(), 0x00);
-  logdbg("hop count: " + duckutils::convertToHex(buffer.data(), buffer.size()));
-
-  // data crc
-  buffer.insert(buffer.end(), &crc_bytes[0], &crc_bytes[DATA_CRC_LENGTH]);
-  logdbg("Data CRC:  " + duckutils::convertToHex(buffer.data(), buffer.size()));
-
-  // ----- insert data -----
-  if(duckcrypto::getState()) {
-
-    buffer.insert(buffer.end(), encryptedData.begin(), encryptedData.end());
-    logdbg("Encrypted Data:      " + duckutils::convertToHex(buffer.data(), buffer.size()));
-
-  } else {
-    buffer.insert(buffer.end(), app_data.begin(), app_data.end());
-    logdbg("Data:      " + duckutils::convertToHex(buffer.data(), buffer.size()));
-  }
-  
-  // ----- insert path -----
-  // buffer.insert(buffer.end(), duid.begin(), duid.end());
-  // logdbg("Path:      " + duckutils::convertToHex(buffer.data(), buffer.size()));
-
-  logdbg("Built packet: " +
-         duckutils::convertToHex(buffer.data(), buffer.size()));
-  return DUCK_ERR_NONE;
-}
-
+#include "Arduino.h"
+#include "include/DuckPacket.h"
+#include "DuckError.h"
+#include "DuckLogger.h"
+#include "MemoryFree.h"
+#include "include/DuckUtils.h"
+#include "include/DuckCrypto.h"
+#include "include/bloomfilter.h"
+#include <string>
+
+
+bool DuckPacket::prepareForRelaying(BloomFilter *filter, std::vector<byte> dataBuffer) {
+
+
+  this->reset();
+
+  loginfo("prepareForRelaying: START");
+  loginfo("prepareForRelaying: Packet is built. Checking for relay...");
+
+  //TODO: Add bloom filter empty when full
+  //TODO: Add 2nd bloom filter
+  //TODO: Calculate false positive chance
+  //TODO: Add backwards compatibility
+
+  // Query the existence of strings
+  bool alreadySeen = filter->bloom_check(&dataBuffer[MUID_POS], MUID_LENGTH);
+  if (alreadySeen) {
+    logdbg("handleReceivedPacket: Packet already seen. No relay.");
+    return false;
+  } else {
+    filter->bloom_add(&dataBuffer[MUID_POS], MUID_LENGTH);
+    logdbg("handleReceivedPacket: Relaying packet: "  + duckutils::convertToHex(&dataBuffer[MUID_POS], MUID_LENGTH));
+  }
+
+  // update the rx packet internal byte buffer
+  buffer.assign(dataBuffer.begin(), dataBuffer.end());
+  int hops = buffer[HOP_COUNT_POS]++;
+  loginfo("prepareForRelaying: hops count: "+ String(hops));
+  return true;
+  
+  
+}
+
+void DuckPacket::getUniqueMessageId(BloomFilter * filter, byte message_id[MUID_LENGTH]) {
+
+  bool getNewUnique = true;
+  while (getNewUnique) {
+    duckutils::getRandomBytes(MUID_LENGTH, message_id);
+    getNewUnique = filter->bloom_check(message_id, MUID_LENGTH);
+    loginfo("prepareForSending: new MUID -> " + duckutils::convertToHex(message_id, MUID_LENGTH));
+    
+  }
+}
+
+int DuckPacket::prepareForSending(BloomFilter *filter,
+                                  std::vector<byte> targetDevice, byte duckType,
+                                  byte topic, std::vector<byte> app_data) {
+
+  std::vector<uint8_t> encryptedData;
+  uint8_t app_data_length = app_data.size();
+
+  this->reset();
+
+  if (app_data_length > MAX_DATA_LENGTH) {
+    return DUCKPACKET_ERR_SIZE_INVALID;
+  }
+
+  loginfo("prepareForSending: DATA LENGTH: " + String(app_data_length) +
+          " TOPIC: " + String(topic));
+
+  byte message_id[MUID_LENGTH];
+  getUniqueMessageId(filter, message_id);
+
+  byte crc_bytes[DATA_CRC_LENGTH];
+  uint32_t value;
+  // TODO: update the CRC32 library to return crc as a byte array
+  if(duckcrypto::getState()) {
+    encryptedData.resize(app_data.size());
+    duckcrypto::encryptData(app_data.data(), encryptedData.data(), app_data.size());
+    value = CRC32::calculate(encryptedData.data(), encryptedData.size());
+  } else {
+    value = CRC32::calculate(app_data.data(), app_data.size());
+  }
+  
+  crc_bytes[0] = (value >> 24) & 0xFF;
+  crc_bytes[1] = (value >> 16) & 0xFF;
+  crc_bytes[2] = (value >> 8) & 0xFF;
+  crc_bytes[3] = value & 0xFF;
+
+  // ----- insert packet header  -----
+  // source device uid
+  buffer.insert(buffer.end(), duid.begin(), duid.end());
+  logdbg("SDuid:     " + duckutils::convertToHex(duid.data(), duid.size()));
+
+  // destination device uid
+  buffer.insert(buffer.end(), targetDevice.begin(), targetDevice.end());
+  logdbg("DDuid:     " + duckutils::convertToHex(targetDevice.data(), targetDevice.size()));
+
+  // message uid
+  buffer.insert(buffer.end(), &message_id[0], &message_id[MUID_LENGTH]);
+  logdbg("Muid:      " + duckutils::convertToHex(buffer.data(), buffer.size()));
+
+  // topic
+  buffer.insert(buffer.end(), topic);
+  logdbg("Topic:     " + duckutils::convertToHex(buffer.data(), buffer.size()));
+
+  // duckType
+  buffer.insert(buffer.end(), duckType);
+  logdbg("duck type: " + duckutils::convertToHex(buffer.data(), buffer.size()));
+
+  // hop count
+  buffer.insert(buffer.end(), 0x00);
+  logdbg("hop count: " + duckutils::convertToHex(buffer.data(), buffer.size()));
+
+  // data crc
+  buffer.insert(buffer.end(), &crc_bytes[0], &crc_bytes[DATA_CRC_LENGTH]);
+  logdbg("Data CRC:  " + duckutils::convertToHex(buffer.data(), buffer.size()));
+
+  // ----- insert data -----
+  if(duckcrypto::getState()) {
+
+    buffer.insert(buffer.end(), encryptedData.begin(), encryptedData.end());
+    logdbg("Encrypted Data:      " + duckutils::convertToHex(buffer.data(), buffer.size()));
+
+  } else {
+    buffer.insert(buffer.end(), app_data.begin(), app_data.end());
+    logdbg("Data:      " + duckutils::convertToHex(buffer.data(), buffer.size()));
+  }
+  
+  // ----- insert path -----
+  // buffer.insert(buffer.end(), duid.begin(), duid.end());
+  // logdbg("Path:      " + duckutils::convertToHex(buffer.data(), buffer.size()));
+
+  logdbg("Built packet: " +
+         duckutils::convertToHex(buffer.data(), buffer.size()));
+  return DUCK_ERR_NONE;
+}
+