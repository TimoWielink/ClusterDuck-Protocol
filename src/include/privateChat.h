--- conflicted
+++ resolved
@@ -26,59 +26,9 @@
     </div>
 </div>
 
-<<<<<<< HEAD
 <script>
     var sduid = "you";
     const username = sessionStorage.getItem("username");
-=======
-        <script>
-            var sduid = "you";
-            var ackOption = true;
-             function displayNewMessage(newMessage, sent){
-                newMessage.messageAge = parseInt(newMessage.messageAge  / 1000);
-                var card = document.createElement("div");
-                if(sent){
-                    card.classList.add("sent-message-card");
-
-                    if( (newMessage.acked == 0) && (newMessage.messageAge >= 30) && ackOption){
-                        card.classList.add("resend-message");
-                       
-                        card.addEventListener('click', function(){
-                            card.classList.remove("resend-message");
-                            card.classList.add("sent-message-card");
-                            card.innerHTML = newMessage.body + '</p><span class="duid">Resending...</span></p><span class="time">' 
-                            + newMessage.messageAge + ' seconds ago</span>';
-                            requestResend(newMessage.muid);
-                        }, true);
-                    } else if((newMessage.acked == 1) && ackOption){
-                        card.classList.add("acked-message");
-                    }
-                } else{
-                    card.classList.add("received-message-card");
-                }
-                if( (newMessage.acked == 0) && (newMessage.messageAge >= 30) && ackOption && sent){
-                    card.innerHTML = newMessage.body + '</p><span class="duid">Click Message to Resend</span></p><span class="time">' 
-                    + newMessage.messageAge + ' seconds ago</span>';
-                } else{
-                    card.innerHTML = newMessage.body + '</p><span class="duid">FROM DUCKID: '
-                    + newMessage.sduid + '</span></p><span class="time">' 
-                    + newMessage.messageAge + ' seconds ago</span>';
-                }
-
-                document.getElementById('message-container').append(card);
-            }
-            function chatHistoryListener () {
-                document.getElementById('message-container').innerHTML = "";
-                var data = JSON.parse(this.responseText);
-                ackOption = data.ackOption;
-                data.posts.forEach(item => {
-                        let sent = sduid == item.sduid ? true : false;
-                        displayNewMessage(item, sent);
-                    });
-                //document.getElementById('dduid').innerHtml = "PRIVATE CHAT: " + ;
-                
-            }
->>>>>>> abb2ab74
 
     function displayNewMessage(newMessage, sent) {
         var card = document.createElement("div");
@@ -91,33 +41,8 @@
             + newMessage.sduid + '</span></p><span class="name">'
             + newMessage.message.username + '</span>';
 
-<<<<<<< HEAD
         document.getElementById('message-container').append(card);
     }
-=======
-            function startChatInterval(){
-                setInterval(function(){
-                    requestChatHistory();
-                }, 20000);
-            }
-
-            function requestSduid(){
-                var req = new XMLHttpRequest();
-                req.addEventListener("load", chatHistoryListener);
-                req.addEventListener("error", errorListener);
-                req.open("GET", "/privateChatHistory");
-                req.send();
-            }
-            function requestResend(resendMuid){
-                let params = new URLSearchParams("");
-                params.append("resendMuid", resendMuid);
-                var req = new XMLHttpRequest();
-                req.addEventListener("load", loadListener);
-                req.addEventListener("error", errorListener);
-                req.open("POST", "/requestMessageResend.json?" + params.toString());
-                req.send();
-            }
->>>>>>> abb2ab74
 
     function chatHistoryListener() {
         var data = JSON.parse(this.responseText);
@@ -127,7 +52,6 @@
         });
         //document.getElementById('dduid').innerHtml = "PRIVATE CHAT: " + ;
 
-<<<<<<< HEAD
     }
 
     function sduidListener() {
@@ -141,55 +65,6 @@
         req.open("GET", "/id");
         req.send();
     }
-=======
-            function loadListener(){
-                requestChatHistory
-                var errEl = document.getElementById('makeshiftErrorOutput');
-                if (!errEl.classList.toString().includes("hidden")) {
-                    errEl.innerHTML = '';
-                    errEl.classList.add("hidden");
-                }
-            };
-            function errorListener(){
-                var errorMessage = 'There was an error sending the message. Please try again.';
-                console.log(errorMessage);
-                var errEl = document.getElementById('makeshiftErrorOutput');
-                errEl.innerHTML = errorMessage;
-                errEl.classList.remove("hidden");
-            };
-            function sendMessage(){
-                let messageBody = document.getElementById('chatMessage').value;
-                let message = JSON.stringify({
-                    body: messageBody,
-                    username: username
-                });
-                let messageParams = new URLSearchParams("");
-                messageParams.append("chatMessage", message);
-                var req = new XMLHttpRequest();
-                req.addEventListener("load", loadListener);
-                req.addEventListener("error", errorListener);
-                req.open("POST", "/privateChatSubmit.json?" + messageParams.toString());
-                req.send();
-                displayNewMessage({message: { body: messageBody, username: username} , sduid: sduid}, true);
-
-                document.getElementById('chatMessage').value = "";
-            }
-            
-            if (!!window.EventSource) {
-                var source = new EventSource('/events');
-
-                source.addEventListener('open', function(e) {
-                    console.log("Events Connected");
-                }, false);
-
-                source.addEventListener('error', function(e) {
-                    if (e.target.readyState != EventSource.OPEN) {
-                    }
-                }, false);
-                source.addEventListener('refreshPage', function(data) {
-                    location.reload(); 
-                }, false);
->>>>>>> abb2ab74
 
     function requestChatHistory() {
         var req = new XMLHttpRequest();
@@ -244,7 +119,6 @@
         source.addEventListener('error', function (e) {
             if (e.target.readyState != EventSource.OPEN) {
             }
-<<<<<<< HEAD
         }, false);
         source.addEventListener('refreshPage', function (data) {
             location.reload();
@@ -258,16 +132,6 @@
     document.getElementById("chatMessage").focus();
 </script>
 </body>
-=======
-            document.getElementById('sendBtn').addEventListener('click', sendMessage);
-            
-            requestSduid();
-            requestChatHistory();
-            startChatInterval();
-            document.getElementById("chatMessage").focus();
-        </script>
-    </body>
->>>>>>> abb2ab74
 </html>
 
 
@@ -303,15 +167,8 @@
         width: 70%;
         float: right;
     }
-<<<<<<< HEAD
 
     #message-container {
-=======
-    .resend-message{
-        background-color: rgba(255, 0, 20, .35) !important;
-    }
-    #message-container{
->>>>>>> abb2ab74
         width: 95%;
         margin: 10vh auto;
     }
