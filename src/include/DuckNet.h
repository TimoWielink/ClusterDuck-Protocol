--- conflicted
+++ resolved
@@ -135,8 +135,6 @@
    */
   bool ssidAvailable(String val = "");
 
-<<<<<<< HEAD
-=======
   
   /**
    * @brief Save / Write Wifi credentials to EEPROM
@@ -151,7 +149,6 @@
 
   void loadChannel();
 
->>>>>>> 7b904dbc
   /**
    * @brief Load Wifi credentials from EEPROM
    * @return DUCK_ERR_NONE if successful, an error code otherwise.
