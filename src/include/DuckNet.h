/**
 * @file DuckNet.h
 * @brief This file is internal to CDP and provides the library access to
 * networking functions.
 *
 * The implementation is conditioned by the `CDPCFG_WIFI_NONE` flag which may be
 * defined in `cdpcfh.h` to disable WiFi.
 * @version
 * @date 2020-09-16
 *
 * @copyright
 */

#pragma once

#include <WString.h>

#include "cdpcfg.h"

class DuckNet;
// Since Duck needs to know about DuckNet and DuckNet needs to know about Duck,
// this forward declaration allows a DuckNet reference to be declared in Duck.h.

#include "Duck.h"

#ifdef CDPCFG_WIFI_NONE

#include "DuckUtils.h"

#else

#include <DNSServer.h>
#include <ESPAsyncWebServer.h>
#include <ESPmDNS.h>
#include <WiFi.h>
#include <WiFiClientSecure.h>

#include "../DuckError.h"
#include "DuckEsp.h"
#include "DuckUtils.h"
#include "OTAPage.h"
#include "index.h"
#include "wifiCredentials.h"
#include "controlPanel.h"
#include "cdpHome.h"
#include "papaHome.h"

#endif

#define AP_SCAN_INTERVAL_MS 10

/**
 * @brief Internal network abstraction.
 *
 * Provides access to Webserver, DNS, WiFi and OTA update functionalities.
 */
class DuckNet {
public:

  int channel;

#ifdef CDPCFG_WIFI_NONE
  int setupWebServer(bool createCaptivePortal = false, String html = "") {
    logwarn("WARNING setupWebServer skipped, device has no WiFi.");
    return DUCK_ERR_NONE;
  }
  int setupWifiAp(const char* accessPoint = "DuckLink") {
    logwarn("WARNING setupWifiAp skipped, device has no WiFi.");
    return DUCK_ERR_NONE;
  }
  int setupDns() {
    logwarn("WARNING setupDns skipped, device has no WiFi.");
    return DUCK_ERR_NONE;
  }

  int setupInternet(String ssid, String password) {
    logwarn("WARNING setupInternet skipped, device has no WiFi.");
    return DUCK_ERR_NONE;
  }
  
  bool ssidAvailable(String val = "") { return false; }
  void setSsid(String val) {}
  void setPassword(String val) {}
  String getSsid() { return ""; }
  String getPassword() { return ""; }
  // int getChannel();
  void setDeviceId(std::vector<byte> deviceId) {}
  bool isWifiConnected() { return false; }
  int loadWiFiCredentials(){return DUCK_ERR_NONE; };
#else
  /**
   * @brief Set up the WebServer.
   *
   * The WebServer is used to communicate with the Duck over ad-hoc WiFi
   * connection.
   *
   * @param createCaptivePortal set to true if Captive WiFi connection is
   * needed. Defaults to false
   * @param html A string representing custom HTML code used for the portal.
   * Default is an empty string Default portal web page is used if the string is
   * empty
   */
  int setupWebServer(bool createCaptivePortal = false, String html = "");

  /**
   * @brief Set up the WiFi access point.
   *
   * @param accessPoint a string representing the access point. Default to  "DuckLink"
   *
   * @returns DUCK_ERR_NONE if successful, an error code otherwise.
   */
  int setupWifiAp(const char* accessPoint = "DuckLink");

  /**
   * @brief Set up DNS.
   *
   * @returns DUCK_ERR_NONE if sucessful, an error code otherwise
   */
  int setupDns();

  /**
   * @brief Set up internet access.
   *
   * @param ssid        the ssid of the WiFi network
   * @param password    password to join the network
   */
  int setupInternet(String ssid, String password);

  /**
   * @brief  Checks if the given ssid is available.
   *
   * @param val     ssid to check, default is an empty string and will use the
   * internal default ssid
   * @returns true if the ssid is available, false otherwise.
   */
  bool ssidAvailable(String val = "");

<<<<<<< HEAD
  
  /**
   * @brief Save / Write Wifi credentials to EEPROM
   *
   * @param ssid        the ssid of the WiFi network
   * @param password    password to join the network
   * @return DUCK_ERR_NONE if successful, an error code otherwise.
   */
  int saveWifiCredentials(String ssid, String password);

  void saveChannel(int val);

  void loadChannel();

=======
>>>>>>> ed47857c
  /**
   * @brief Load Wifi credentials from EEPROM
   * @return DUCK_ERR_NONE if successful, an error code otherwise.
   */
  int loadWiFiCredentials();
  
  /**
   * @brief Set the WiFi network ssid.
   *
   * @param val the ssid string to set
   */
  void setSsid(String val);

  /**
   * @brief Set the WiFi password.
   *
   * @param val  the password string to set
   */
  void setPassword(String val);

  /**
   * @brief Get the WiFi network ssid.
   *
   * @returns a string representing the current network ssid
   */
  String getSsid();

  /**
   * @brief Get the WiFi password ssid.
   *
   * @returns a string representing the current network password
   */
  String getPassword();

  /**
   * @brief Get the current channel.
   *
   * @returns an int representing the current channel
   */
  int getChannel();

  /**
   * @brief Set the Duck's device id.
   *
   * @param deviceId Duck's device ID string to set
   */
  void setDeviceId(std::vector<byte> deviceId);

  /**
   * @brief Provide Wifi connection status.
   *
   * @returns true if wifi is connected, false otherwise.
   */
  bool isWifiConnected() { return (WiFi.status() == WL_CONNECTED); }

  static DNSServer dnsServer;
#endif

  DuckNet(Duck* duck);

private:

  String getMuidStatusMessage(muidStatus status);
  String getMuidStatusString(muidStatus status);
  String createMuidResponseJson(muidStatus status);

  DuckNet(DuckNet const&) = delete;
  DuckNet& operator=(DuckNet const&) = delete;

  Duck* duck;
  std::vector<byte> deviceId;

  static const byte DNS_PORT;
  static const char* DNS;
  static const char* AP;
  String portal = "";
  String ssid = "";
  String password = "";
  // char* controlSsid = "";
  // char* controlPassword = "";
};<|MERGE_RESOLUTION|>--- conflicted
+++ resolved
@@ -135,8 +135,6 @@
    */
   bool ssidAvailable(String val = "");
 
-<<<<<<< HEAD
-  
   /**
    * @brief Save / Write Wifi credentials to EEPROM
    *
@@ -145,13 +143,19 @@
    * @return DUCK_ERR_NONE if successful, an error code otherwise.
    */
   int saveWifiCredentials(String ssid, String password);
-
+  
+  /**
+   * @brief save set radio channel
+   *
+   * @param val channel number to be set
+   */
   void saveChannel(int val);
-
+  
+  /**
+   * @brief Load channel number saved in eeprom
+   */
   void loadChannel();
-
-=======
->>>>>>> ed47857c
+  
   /**
    * @brief Load Wifi credentials from EEPROM
    * @return DUCK_ERR_NONE if successful, an error code otherwise.
