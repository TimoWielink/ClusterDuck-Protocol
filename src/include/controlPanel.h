--- conflicted
+++ resolved
@@ -1,147 +1,123 @@
-#ifndef CONTROLPANEL_H
-#define CONTROLPANEL_H
-
-const char controlPanel[] PROGMEM = R"=====(
-
-<!DOCTYPE html><html><head><title>Control Panel</title>
-              <style type="text/css">
-      .main-box{
-        padding:3em;
-        font: 26px "Avenir", helvetica, sans-serif;
-        border-radius: 8px;
-        background-color:#f0f0f0;
-        height: 100vh;
-      }
-      .control-box{
-        background-color: white;
-        padding: 1em;
-        border-radius: 14px;
-        margin-bottom: 1em;
-      }
-      .control-box h5, p{
-        margin: 0.2em 0em;
-      }
-      .submit {
-        border-style: none;
-        padding: 1em;
-        border-radius: 8px;
-        background: #05172d;
-        color: white;
-        width: 8em;
-      }
-      .fileupload {
-        border-style: none;
-        padding: 0.8em;
-        border-radius: 8px;
-        width:30em;
-        background: #e0e0e0;
-      }
-      h1{
-        font-weight: 400;
-      }
-      input{
-        width:100%; 
-        height: 3em;  
-        border: 0.3px solid lightgray;
-        font-size: 0.8em;
-        padding: 0.4em;
-        border-radius: 12px;
-
-      }
-      select{
-        width: 100%;
-        font-size: 1em;
-        border: 1px solid black;
-        margin-bottom: 0.5em;
-      }
-      label{
-        font-size: 0.83em;
-        font-weight: bold;
-      }
-    </style></head><body>
-     <div class="main-box">
-     <h1>Control <b>Panel</b></h1>
-     <div class="control-box">
-      <h5>DetectorDuck </h5>
-      <p>Switch between DetectorDuck and normal duck</p>
-        <form action='/flipDetector' method='post'>
-    <input type='submit' value='Detector On' />
-    </form>
-<<<<<<< HEAD
-     </div>
-     <div class="control-box">
-           <h5>Channel Select</h5>
-<p>Set your duck to one of these 5 channels</p>
-
-=======
-
-    <form action='/flipDecrypt' method='post'>
-    <input type='submit' value='Decrypt On' />
-    </form>
-
-    <p>Channel Select</p>
-    <form action='/setChannel' method='post'>
-
-    <input type="radio" id="channel1" name="channel" value=1>
-    <label for="channel1">1</label><br>
-
-    <input type="radio" id="channel2" name="channel" value=2>
-    <label for="channel2">2</label><br>
-
-    <input type="radio" id="channel3" name="channel" value=3>
-    <label for="channel3">3</label><br>
-
-    <input type="radio" id="channel4" name="channel" value=4>
-    <label for="channel4">4</label><br>
-
-    <input type="radio" id="channel5" name="channel" value=5>
-    <label for="channel5">5</label><br>
-
-    <input type="radio" id="channel6" name="channel" value=6>
-    <label for="channel6">6</label><br>
-    <input type="submit" value="Submit">
-    </form>
-    
- 
-   
-      </div>
->>>>>>> fb851975
-
-    
-    <form action='/setChannel' method='post'>
-     <p>Channel:</p>
-     <select name="channels">
-        <option value="1">1</option>
-        <option value="2">2</option>
-        <option value="3">3</option>
-            <option value="4">4</option>
-                <option value="5">5</option>
-     </select>
-     <input type="submit" name="submit"/>
-</form>
-
-
-     </div>
-   
- <div class="control-box">
-       <h5>Username /Password </h5>
-      <p>Change username and password for this control panel</p>
-    <form action='/changeControlPassword' method='post'>
-    <label for='ssid'>Current Username:</label><br> 
-    <input name='ssid' type='text' placeholder='SSID' /><br><br>
-    <label for='pass'>Current Password:</label><br>
-    <input name='pass' type='text' placeholder='Password' /><br><br>
-    <hr>
-    <label for='newSsid'>New username:</label><br> 
-    <input name='newSsid' type='text' placeholder='New SSID' /><br><br>
-    <label for='newPass'>New Password:</label><br>
-    <input name='newPass' type='text' placeholder='New Password' /><br><br>
-    <input type="submit" value="Submit">
-    </form>
-  </div>
-    </div>
-  </body></html>
-  
-)=====";
-
+#ifndef CONTROLPANEL_H
+#define CONTROLPANEL_H
+
+const char controlPanel[] PROGMEM = R"=====(
+
+<!DOCTYPE html><html><head><title>Control Panel</title>
+              <style type="text/css">
+      .main-box{
+        padding:3em;
+        font: 26px "Avenir", helvetica, sans-serif;
+        border-radius: 8px;
+        background-color:#f0f0f0;
+        height: 100vh;
+      }
+      .control-box{
+        background-color: white;
+        padding: 1em;
+        border-radius: 14px;
+        margin-bottom: 1em;
+      }
+      .control-box h5, p{
+        margin: 0.2em 0em;
+      }
+      .submit {
+        border-style: none;
+        padding: 1em;
+        border-radius: 8px;
+        background: #05172d;
+        color: white;
+        width: 8em;
+      }
+      .fileupload {
+        border-style: none;
+        padding: 0.8em;
+        border-radius: 8px;
+        width:30em;
+        background: #e0e0e0;
+      }
+      h1{
+        font-weight: 400;
+      }
+      input{
+        width:100%; 
+        height: 3em;  
+        border: 0.3px solid lightgray;
+        font-size: 0.8em;
+        padding: 0.4em;
+        border-radius: 12px;
+
+      }
+      select{
+        width: 100%;
+        font-size: 1em;
+        border: 1px solid black;
+        margin-bottom: 0.5em;
+      }
+      label{
+        font-size: 0.83em;
+        font-weight: bold;
+      }
+    </style></head><body>
+     <div class="main-box">
+     <h1>Control <b>Panel</b></h1>
+     <div class="control-box">
+      <h5>DetectorDuck </h5>
+      <p>Switch between DetectorDuck and normal duck</p>
+        <form action='/flipDetector' method='post'>
+    <input type='submit' value='Detector On' />
+    </form>
+    <form action='/flipDecrypt' method='post'>
+    <input type='submit' value='Decrypt On' />
+    </form>
+     </div>
+     <div class="control-box">
+           <h5>Channel Select</h5>
+    <p>Set your duck to one of these 5 channels</p>
+
+
+    <p>Channel Select</p>
+    <form action='/setChannel' method='post'>
+
+    <input type="radio" id="channel1" name="channel" value=1>
+    <label for="channel1">1</label><br>
+
+
+    
+    <form action='/setChannel' method='post'>
+     <p>Channel:</p>
+     <select name="channels">
+        <option value="1">1</option>
+        <option value="2">2</option>
+        <option value="3">3</option>
+            <option value="4">4</option>
+                <option value="5">5</option>
+     </select>
+     <input type="submit" name="submit"/>
+</form>
+
+
+     </div>
+   
+ <div class="control-box">
+       <h5>Username /Password </h5>
+      <p>Change username and password for this control panel</p>
+    <form action='/changeControlPassword' method='post'>
+    <label for='ssid'>Current Username:</label><br> 
+    <input name='ssid' type='text' placeholder='SSID' /><br><br>
+    <label for='pass'>Current Password:</label><br>
+    <input name='pass' type='text' placeholder='Password' /><br><br>
+    <hr>
+    <label for='newSsid'>New username:</label><br> 
+    <input name='newSsid' type='text' placeholder='New SSID' /><br><br>
+    <label for='newPass'>New Password:</label><br>
+    <input name='newPass' type='text' placeholder='New Password' /><br><br>
+    <input type="submit" value="Submit">
+    </form>
+  </div>
+    </div>
+  </body></html>
+  
+)=====";
+
 #endif