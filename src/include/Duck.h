#ifndef DUCK_H
#define DUCK_H

#include <string>

#include <Arduino.h>
#include <WString.h>

class Duck;
// Since Duck needs to know about DuckNet and DuckNet needs to know about Duck,
// this forward declaration allows a Duck pointer to be declared in DuckNet.h.
// Similarly, muidStatus needs to be declared before DuckNet.h is included.
enum muidStatus {
  invalid, // The MUID was not given in the correct format.
  unrecognized, // The MUID was not recognized. The Duck may have forgotten it.
  not_acked, // The MUID was recognized but not yet ack'd.
  acked // The MUID was recognized and has been ack'd.
};

#include "../DuckError.h"
#include "cdpcfg.h"
#include "DuckCrypto.h"
#include "DuckNet.h"
#include "DuckPacket.h"
#include "DuckRadio.h"
#include "DuckTypes.h"
<<<<<<< HEAD
#include "DuckPacket.h"
//#include "DuckCrypto.h"
=======
>>>>>>> a4706162
#include "DuckUtils.h"

class Duck {

public:
  /**
   * @brief Construct a new Duck object.
   *
   */
  Duck(String name="");

  virtual ~Duck();

  std::string getCDPVersion() { return duckutils::getCDPVersion(); }

  /**
   * @brief Set the Device Name object
   * 
   * @param name 
   */
  void setName(String name) { this->duckName = name; }
  
  /**
   * @brief Get the duck's name.
   * 
   * @returns A string representing the duck's name
   */
  String getName() {return duckName;}
  /**
   * @brief setup the duck unique ID
   * 
   * @param an 8 byte unique id 
   * @return DUCK_ERR_NONE if successful, an error code otherwise 
   */
  int setDeviceId(std::vector<byte> id);

  /**
   * @brief setup the duck unique ID
   *
   * @param an 8 byte unique id
   * @return DUCK_ERR_NONE if successful, an error code otherwise
   */
  int setDeviceId(byte* id);

  /**
   * @brief Setup serial connection.
   *
   * @param baudRate default: 115200
   */
  int setupSerial(int baudRate = 115200);

  /**
   * @brief Setup the radio component
   *
   * @param band      radio frequency in Mhz (default: 915.0)
   * @param ss        slave select pin (default CDPCFG_PIN_LORA_CS)
   * @param rst       reset pin  (default: CDPCFG_PIN_LORA_RST)
   * @param di0       dio0 interrupt pin (default: CDPCFG_PIN_LORA_DIO0)
   * @param di1       dio1 interrupt pin (default: CDPCFG_PIN_LORA_DIO1)
   * @param txPower   transmit power (default: CDPCFG_RF_LORA_TXPOW)
   */
  int setupRadio(float band = CDPCFG_RF_LORA_FREQ, int ss = CDPCFG_PIN_LORA_CS,
                  int rst = CDPCFG_PIN_LORA_RST, int di0 = CDPCFG_PIN_LORA_DIO0,
                  int di1 = CDPCFG_PIN_LORA_DIO1,
                  int txPower = CDPCFG_RF_LORA_TXPOW,
                  float bw = CDPCFG_RF_LORA_BW,
                  uint8_t sf = CDPCFG_RF_LORA_SF,
                  uint8_t gain = CDPCFG_RF_LORA_GAIN);

  /**
   * @brief Set sync word used to communicate between radios. 0x12 for private and 0x34 for public channels.
   * 
   * @param syncWord set byte syncWord
   */
  void setSyncWord(byte syncWord);

  /**
   * @brief Setup WiFi access point.
   *
   * @param accessPoint a string representing the access point. Default to
   * "🆘 DUCK EMERGENCY PORTAL"
   *
   * @returns DUCK_ERROR_NONE if successful, an error code otherwise.
   */
  int setupWifi(const char* ap = "🆘 DUCK EMERGENCY PORTAL");

  /**
   * @brief Setup DNS.
   *
   * @returns DUCK_ERROR_NONE if successful, an error code otherwise.
   */
  int setupDns();

  /**
   * @brief Setup web server.
   *
   * The WebServer is used to communicate with the Duck over ad-hoc WiFi
   * connection.
   *
   * @param createCaptivePortal set to true if Captive WiFi connection is
   * needed. Defaults to false
   * @param html A string representing custom HTML code used for the portal.
   * Default is an empty string Default portal web page is used if the string is
   * empty
   */
  int setupWebServer(bool createCaptivePortal = false, String html = "");

  /**
   * @brief Setup internet access.
   *
   * @param ssid        the ssid of the WiFi network
   * @param password    password to join the network
   */
  int setupInternet(String ssid, String password);

  /**
   * @brief
   *
   */
  int setupOTA();

  /**
   * @brief Sends data into the mesh network.
   *
   * @param topic the message topic
   * @param data a string representing the data
   * @param targetDevice the device UID to receive the message (default is no target device)
   * @param outgoingMuid Output parameter that returns the MUID of the sent packet. NULL is ignored.
   * @return DUCK_ERR_NONE if the data was send successfully, an error code otherwise. 
   */
  int sendData(byte topic, const String data,
    const std::vector<byte> targetDevice = ZERO_DUID, std::vector<byte> * outgoingMuid = NULL);

  /**
   * @brief Sends data into the mesh network.
   *
   * @param topic the message topic
   * @param data a vector of bytes representing the data to send
   * @param targetDevice the device UID to receive the message (default is no target device)
   * @param outgoingMuid Output parameter that returns the MUID of the sent packet. NULL is ignored.
   * @return DUCK_ERR_NONE if the data was send successfully, an error code
   otherwise.
   */
  int sendData(byte topic, std::vector<byte> bytes,
    const std::vector<byte> targetDevice = ZERO_DUID, std::vector<byte> * outgoingMuid = NULL);

  /**
   * @brief Sends data into the mesh network.
   *
   * @param topic the message topic
   * @param data a string representing the data to send
   * @param targetDevice the device UID to receive the message (default is no target device)
   * @param outgoingMuid Output parameter that returns the MUID of the sent packet. NULL is ignored.
   * @return DUCK_ERR_NONE if the data was send successfully, an error code
   * otherwise.
   */
  int sendData(byte topic, const std::string data,
    const std::vector<byte> targetDevice = ZERO_DUID, std::vector<byte> * outgoingMuid = NULL);

  /**
   * @brief Sends data into the mesh network.
   *
   * @param topic the message topic
   * @param data a byte buffer representing the data to send
   * @param length the length of the byte buffer
   * @param targetDevice the device UID to receive the message (default is no target device)
   * @param outgoingMuid Output parameter that returns the MUID of the sent packet. NULL is ignored.
   * @return DUCK_ERR_NONE if the data was send successfully, an error code
   * otherwise.
   */
  int sendData(byte topic, const byte* data, int length,
    const std::vector<byte> targetDevice = ZERO_DUID, std::vector<byte> * outgoingMuid = NULL);

  /**
   * @brief Updates the firmware on the device
   *
   * TODO: Additional documentation
   */
  void updateFirmware(const String & filename, size_t index, uint8_t* data, size_t len, bool final);

  /**
   * @brief Get the status of an MUID
   */
  muidStatus getMuidStatus(const std::vector<byte> & muid) const;

  /**
   * @brief Check wifi connection status
   * 
   * @returns true if device wifi is connected, false otherwise. 
   */
  bool isWifiConnected();
  /**
   * @brief Check if the give access point is available.
   * 
   * @param ssid access point to check
   * @returns true if the access point is available, false otherwise.
   */
  bool ssidAvailable(String ssid);

  /**
   * @brief Get the access point ssid
   * 
   * @returns the wifi access point as a string
   */
  String getSsid();
  /**
   * @brief Get the wifi access point password.
   * 
   * @returns the wifi access point password as a string. 
   */
  String getPassword();

  /**
   * @brief Get an error code description.
   * 
   * @param error an error code
   * @returns a string describing the error. 
   */
  String getErrorString(int error);

  /**
   * @brief Turn on or off encryption.
   * 
   * @param state true for on, false for off
   */
  void setEncrypt(bool state);

  /**
   * @brief get encryption state.
   * 
   * @return true for on, false for off
   */
  bool getEncrypt();

  /**
   * @brief Turn on or off decryption. Used with MamaDuck
   * 
   * @param state true for on, false for off
   */
  void setDecrypt(bool state);

  /**
   * @brief get decryption state.
   * 
   * @return true for on, false for off
   */
  bool getDecrypt();

  /**
   * @brief Set new AES key for encryption.
   * 
   * @param newKEY byte array, must be 32 bytes
   */
  void setAESKey(uint8_t newKEY[32]);

  /**
   * @brief Set new AES initialization vector.
   * 
   * @param newIV byte array, must be 16 bytes
   */
  void setAESIv(uint8_t newIV[16]);

  /**
   * @brief Encrypt data using AES-256 CTR.
   * 
   * @param text pointer to byte array of plaintext
   * @param encryptedData pointer to byte array to store encrypted message
   * @param inc size of text to be encrypted
   */
  void encrypt(uint8_t* text, uint8_t* encryptedData, size_t inc);

  /**
   * @brief Decrypt data using AES-256 CTR.
   * 
   * @param encryptedData pointer to byte array to be decrypted
   * @param text pointer to byte array to store decrypted plaintext
   * @param inc size of text to be decrypted
   */
  void decrypt(uint8_t* encryptedData, uint8_t* text, size_t inc);

protected:
  Duck(Duck const&) = delete;
  Duck& operator=(Duck const&) = delete;

  String duckName="";

  String deviceId;
  std::vector<byte> duid;
  DuckRadio duckRadio;

  DuckNet * const duckNet;// The pointer itself is never modified, though the
  // duckNet instance itself can be modified.

  DuckPacket* txPacket = NULL;
  DuckPacket* rxPacket = NULL;
  std::vector<byte> lastMessageMuid;

  bool lastMessageAck = true;
  // Since this may be used to throttle outgoing packets, start out in a state
  // that indicates we're not waiting for a ack

  /**
   * @brief sends a pong message
   * 
   * @return DUCK_ERR_NONE if successfull. An error code otherwise 
   */
  int sendPong();
  
  /**
   * @brief sends a ping message
   *
   * @return DUCK_ERR_NONE if successfull. An error code otherwise
   */
  int sendPing();

  /**
   * @brief Tell the duck radio to start receiving packets from the mesh network
   *
   * @return DUCK_ERR_NONE if successful, an error code otherwise
   */
  int startReceive();

  /**
   * @brief Implement the duck's specific behavior.
   * 
   * This method must be implemented by the Duck's concrete classes such as DuckLink, MamaDuck,...
   */
  virtual void run() = 0;

  /**
   * @brief Setup a duck with default settings
   *
   * The default implementation simply initializes the serial interface.
   * It can be overriden by each concrete Duck class implementation.
   */
  virtual int setupWithDefaults(std::vector<byte> deviceId, String ssid, String password) {
    int err = setupSerial();
    if (err != DUCK_ERR_NONE) {
      return err;
    }
    err = setDeviceId(deviceId);
    if (err != DUCK_ERR_NONE) {
      return err;
    }
    return DUCK_ERR_NONE;
  }

  /**
   * @brief Get the duck type.
   * 
   * @returns A value representing a DuckType
   */
  virtual int getType() = 0;

  /**
   * @brief reconnect the duck to the given wifi access point
   * 
   * @param ssid the access point ssid to connect to 
   * @param password the access point password
   * @return DUCK_ERR_NONE if the duck reconnected to the AP sucessfully. An error code otherwise. 
   */
  virtual int reconnectWifi(String ssid, String password) {
    return DUCK_ERR_NONE;
  }

  /**
   * @brief Handle request from emergency portal.
   *
   */
  void processPortalRequest();

  /**
   * @brief Handle over the air firmware update.
   *
   */
  void handleOtaUpdate();

  /**
   * @brief Log an error message if the system's memory is too low.
   */
  static void logIfLowMemory();

  static bool imAlive(void*);
  static bool reboot(void*);
};

#endif
<|MERGE_RESOLUTION|>--- conflicted
+++ resolved
@@ -1,418 +1,420 @@
-#ifndef DUCK_H
-#define DUCK_H
-
-#include <string>
-
-#include <Arduino.h>
-#include <WString.h>
-
-class Duck;
-// Since Duck needs to know about DuckNet and DuckNet needs to know about Duck,
-// this forward declaration allows a Duck pointer to be declared in DuckNet.h.
-// Similarly, muidStatus needs to be declared before DuckNet.h is included.
-enum muidStatus {
-  invalid, // The MUID was not given in the correct format.
-  unrecognized, // The MUID was not recognized. The Duck may have forgotten it.
-  not_acked, // The MUID was recognized but not yet ack'd.
-  acked // The MUID was recognized and has been ack'd.
-};
-
-#include "../DuckError.h"
-#include "cdpcfg.h"
-#include "DuckCrypto.h"
-#include "DuckNet.h"
-#include "DuckPacket.h"
-#include "DuckRadio.h"
-#include "DuckTypes.h"
-<<<<<<< HEAD
-#include "DuckPacket.h"
-//#include "DuckCrypto.h"
-=======
->>>>>>> a4706162
-#include "DuckUtils.h"
-
-class Duck {
-
-public:
-  /**
-   * @brief Construct a new Duck object.
-   *
-   */
-  Duck(String name="");
-
-  virtual ~Duck();
-
-  std::string getCDPVersion() { return duckutils::getCDPVersion(); }
-
-  /**
-   * @brief Set the Device Name object
-   * 
-   * @param name 
-   */
-  void setName(String name) { this->duckName = name; }
-  
-  /**
-   * @brief Get the duck's name.
-   * 
-   * @returns A string representing the duck's name
-   */
-  String getName() {return duckName;}
-  /**
-   * @brief setup the duck unique ID
-   * 
-   * @param an 8 byte unique id 
-   * @return DUCK_ERR_NONE if successful, an error code otherwise 
-   */
-  int setDeviceId(std::vector<byte> id);
-
-  /**
-   * @brief setup the duck unique ID
-   *
-   * @param an 8 byte unique id
-   * @return DUCK_ERR_NONE if successful, an error code otherwise
-   */
-  int setDeviceId(byte* id);
-
-  /**
-   * @brief Setup serial connection.
-   *
-   * @param baudRate default: 115200
-   */
-  int setupSerial(int baudRate = 115200);
-
-  /**
-   * @brief Setup the radio component
-   *
-   * @param band      radio frequency in Mhz (default: 915.0)
-   * @param ss        slave select pin (default CDPCFG_PIN_LORA_CS)
-   * @param rst       reset pin  (default: CDPCFG_PIN_LORA_RST)
-   * @param di0       dio0 interrupt pin (default: CDPCFG_PIN_LORA_DIO0)
-   * @param di1       dio1 interrupt pin (default: CDPCFG_PIN_LORA_DIO1)
-   * @param txPower   transmit power (default: CDPCFG_RF_LORA_TXPOW)
-   */
-  int setupRadio(float band = CDPCFG_RF_LORA_FREQ, int ss = CDPCFG_PIN_LORA_CS,
-                  int rst = CDPCFG_PIN_LORA_RST, int di0 = CDPCFG_PIN_LORA_DIO0,
-                  int di1 = CDPCFG_PIN_LORA_DIO1,
-                  int txPower = CDPCFG_RF_LORA_TXPOW,
-                  float bw = CDPCFG_RF_LORA_BW,
-                  uint8_t sf = CDPCFG_RF_LORA_SF,
-                  uint8_t gain = CDPCFG_RF_LORA_GAIN);
-
-  /**
-   * @brief Set sync word used to communicate between radios. 0x12 for private and 0x34 for public channels.
-   * 
-   * @param syncWord set byte syncWord
-   */
-  void setSyncWord(byte syncWord);
-
-  /**
-   * @brief Setup WiFi access point.
-   *
-   * @param accessPoint a string representing the access point. Default to
-   * "🆘 DUCK EMERGENCY PORTAL"
-   *
-   * @returns DUCK_ERROR_NONE if successful, an error code otherwise.
-   */
-  int setupWifi(const char* ap = "🆘 DUCK EMERGENCY PORTAL");
-
-  /**
-   * @brief Setup DNS.
-   *
-   * @returns DUCK_ERROR_NONE if successful, an error code otherwise.
-   */
-  int setupDns();
-
-  /**
-   * @brief Setup web server.
-   *
-   * The WebServer is used to communicate with the Duck over ad-hoc WiFi
-   * connection.
-   *
-   * @param createCaptivePortal set to true if Captive WiFi connection is
-   * needed. Defaults to false
-   * @param html A string representing custom HTML code used for the portal.
-   * Default is an empty string Default portal web page is used if the string is
-   * empty
-   */
-  int setupWebServer(bool createCaptivePortal = false, String html = "");
-
-  /**
-   * @brief Setup internet access.
-   *
-   * @param ssid        the ssid of the WiFi network
-   * @param password    password to join the network
-   */
-  int setupInternet(String ssid, String password);
-
-  /**
-   * @brief
-   *
-   */
-  int setupOTA();
-
-  /**
-   * @brief Sends data into the mesh network.
-   *
-   * @param topic the message topic
-   * @param data a string representing the data
-   * @param targetDevice the device UID to receive the message (default is no target device)
-   * @param outgoingMuid Output parameter that returns the MUID of the sent packet. NULL is ignored.
-   * @return DUCK_ERR_NONE if the data was send successfully, an error code otherwise. 
-   */
-  int sendData(byte topic, const String data,
-    const std::vector<byte> targetDevice = ZERO_DUID, std::vector<byte> * outgoingMuid = NULL);
-
-  /**
-   * @brief Sends data into the mesh network.
-   *
-   * @param topic the message topic
-   * @param data a vector of bytes representing the data to send
-   * @param targetDevice the device UID to receive the message (default is no target device)
-   * @param outgoingMuid Output parameter that returns the MUID of the sent packet. NULL is ignored.
-   * @return DUCK_ERR_NONE if the data was send successfully, an error code
-   otherwise.
-   */
-  int sendData(byte topic, std::vector<byte> bytes,
-    const std::vector<byte> targetDevice = ZERO_DUID, std::vector<byte> * outgoingMuid = NULL);
-
-  /**
-   * @brief Sends data into the mesh network.
-   *
-   * @param topic the message topic
-   * @param data a string representing the data to send
-   * @param targetDevice the device UID to receive the message (default is no target device)
-   * @param outgoingMuid Output parameter that returns the MUID of the sent packet. NULL is ignored.
-   * @return DUCK_ERR_NONE if the data was send successfully, an error code
-   * otherwise.
-   */
-  int sendData(byte topic, const std::string data,
-    const std::vector<byte> targetDevice = ZERO_DUID, std::vector<byte> * outgoingMuid = NULL);
-
-  /**
-   * @brief Sends data into the mesh network.
-   *
-   * @param topic the message topic
-   * @param data a byte buffer representing the data to send
-   * @param length the length of the byte buffer
-   * @param targetDevice the device UID to receive the message (default is no target device)
-   * @param outgoingMuid Output parameter that returns the MUID of the sent packet. NULL is ignored.
-   * @return DUCK_ERR_NONE if the data was send successfully, an error code
-   * otherwise.
-   */
-  int sendData(byte topic, const byte* data, int length,
-    const std::vector<byte> targetDevice = ZERO_DUID, std::vector<byte> * outgoingMuid = NULL);
-
-  /**
-   * @brief Updates the firmware on the device
-   *
-   * TODO: Additional documentation
-   */
-  void updateFirmware(const String & filename, size_t index, uint8_t* data, size_t len, bool final);
-
-  /**
-   * @brief Get the status of an MUID
-   */
-  muidStatus getMuidStatus(const std::vector<byte> & muid) const;
-
-  /**
-   * @brief Check wifi connection status
-   * 
-   * @returns true if device wifi is connected, false otherwise. 
-   */
-  bool isWifiConnected();
-  /**
-   * @brief Check if the give access point is available.
-   * 
-   * @param ssid access point to check
-   * @returns true if the access point is available, false otherwise.
-   */
-  bool ssidAvailable(String ssid);
-
-  /**
-   * @brief Get the access point ssid
-   * 
-   * @returns the wifi access point as a string
-   */
-  String getSsid();
-  /**
-   * @brief Get the wifi access point password.
-   * 
-   * @returns the wifi access point password as a string. 
-   */
-  String getPassword();
-
-  /**
-   * @brief Get an error code description.
-   * 
-   * @param error an error code
-   * @returns a string describing the error. 
-   */
-  String getErrorString(int error);
-
-  /**
-   * @brief Turn on or off encryption.
-   * 
-   * @param state true for on, false for off
-   */
-  void setEncrypt(bool state);
-
-  /**
-   * @brief get encryption state.
-   * 
-   * @return true for on, false for off
-   */
-  bool getEncrypt();
-
-  /**
-   * @brief Turn on or off decryption. Used with MamaDuck
-   * 
-   * @param state true for on, false for off
-   */
-  void setDecrypt(bool state);
-
-  /**
-   * @brief get decryption state.
-   * 
-   * @return true for on, false for off
-   */
-  bool getDecrypt();
-
-  /**
-   * @brief Set new AES key for encryption.
-   * 
-   * @param newKEY byte array, must be 32 bytes
-   */
-  void setAESKey(uint8_t newKEY[32]);
-
-  /**
-   * @brief Set new AES initialization vector.
-   * 
-   * @param newIV byte array, must be 16 bytes
-   */
-  void setAESIv(uint8_t newIV[16]);
-
-  /**
-   * @brief Encrypt data using AES-256 CTR.
-   * 
-   * @param text pointer to byte array of plaintext
-   * @param encryptedData pointer to byte array to store encrypted message
-   * @param inc size of text to be encrypted
-   */
-  void encrypt(uint8_t* text, uint8_t* encryptedData, size_t inc);
-
-  /**
-   * @brief Decrypt data using AES-256 CTR.
-   * 
-   * @param encryptedData pointer to byte array to be decrypted
-   * @param text pointer to byte array to store decrypted plaintext
-   * @param inc size of text to be decrypted
-   */
-  void decrypt(uint8_t* encryptedData, uint8_t* text, size_t inc);
-
-protected:
-  Duck(Duck const&) = delete;
-  Duck& operator=(Duck const&) = delete;
-
-  String duckName="";
-
-  String deviceId;
-  std::vector<byte> duid;
-  DuckRadio duckRadio;
-
-  DuckNet * const duckNet;// The pointer itself is never modified, though the
-  // duckNet instance itself can be modified.
-
-  DuckPacket* txPacket = NULL;
-  DuckPacket* rxPacket = NULL;
-  std::vector<byte> lastMessageMuid;
-
-  bool lastMessageAck = true;
-  // Since this may be used to throttle outgoing packets, start out in a state
-  // that indicates we're not waiting for a ack
-
-  /**
-   * @brief sends a pong message
-   * 
-   * @return DUCK_ERR_NONE if successfull. An error code otherwise 
-   */
-  int sendPong();
-  
-  /**
-   * @brief sends a ping message
-   *
-   * @return DUCK_ERR_NONE if successfull. An error code otherwise
-   */
-  int sendPing();
-
-  /**
-   * @brief Tell the duck radio to start receiving packets from the mesh network
-   *
-   * @return DUCK_ERR_NONE if successful, an error code otherwise
-   */
-  int startReceive();
-
-  /**
-   * @brief Implement the duck's specific behavior.
-   * 
-   * This method must be implemented by the Duck's concrete classes such as DuckLink, MamaDuck,...
-   */
-  virtual void run() = 0;
-
-  /**
-   * @brief Setup a duck with default settings
-   *
-   * The default implementation simply initializes the serial interface.
-   * It can be overriden by each concrete Duck class implementation.
-   */
-  virtual int setupWithDefaults(std::vector<byte> deviceId, String ssid, String password) {
-    int err = setupSerial();
-    if (err != DUCK_ERR_NONE) {
-      return err;
-    }
-    err = setDeviceId(deviceId);
-    if (err != DUCK_ERR_NONE) {
-      return err;
-    }
-    return DUCK_ERR_NONE;
-  }
-
-  /**
-   * @brief Get the duck type.
-   * 
-   * @returns A value representing a DuckType
-   */
-  virtual int getType() = 0;
-
-  /**
-   * @brief reconnect the duck to the given wifi access point
-   * 
-   * @param ssid the access point ssid to connect to 
-   * @param password the access point password
-   * @return DUCK_ERR_NONE if the duck reconnected to the AP sucessfully. An error code otherwise. 
-   */
-  virtual int reconnectWifi(String ssid, String password) {
-    return DUCK_ERR_NONE;
-  }
-
-  /**
-   * @brief Handle request from emergency portal.
-   *
-   */
-  void processPortalRequest();
-
-  /**
-   * @brief Handle over the air firmware update.
-   *
-   */
-  void handleOtaUpdate();
-
-  /**
-   * @brief Log an error message if the system's memory is too low.
-   */
-  static void logIfLowMemory();
-
-  static bool imAlive(void*);
-  static bool reboot(void*);
-};
-
-#endif
+#ifndef DUCK_H
+#define DUCK_H
+
+#include <string>
+
+#include <Arduino.h>
+#include <WString.h>
+
+class Duck;
+// Since Duck needs to know about DuckNet and DuckNet needs to know about Duck,
+// this forward declaration allows a Duck pointer to be declared in DuckNet.h.
+// Similarly, muidStatus needs to be declared before DuckNet.h is included.
+enum muidStatus {
+  invalid, // The MUID was not given in the correct format.
+  unrecognized, // The MUID was not recognized. The Duck may have forgotten it.
+  not_acked, // The MUID was recognized but not yet ack'd.
+  acked // The MUID was recognized and has been ack'd.
+};
+
+#include "../DuckError.h"
+#include "cdpcfg.h"
+#include "DuckCrypto.h"
+#include "DuckNet.h"
+#include "DuckPacket.h"
+#include "DuckRadio.h"
+#include "DuckTypes.h"
+#include "DuckUtils.h"
+
+class Duck {
+
+public:
+  /**
+   * @brief Construct a new Duck object.
+   *
+   */
+  Duck(String name="");
+
+  virtual ~Duck();
+
+  std::string getCDPVersion() { return duckutils::getCDPVersion(); }
+
+  /**
+   * @brief Set the Device Name object
+   * 
+   * @param name 
+   */
+  void setName(String name) { this->duckName = name; }
+  
+  /**
+   * @brief Get the duck's name.
+   * 
+   * @returns A string representing the duck's name
+   */
+  String getName() {return duckName;}
+  /**
+   * @brief setup the duck unique ID
+   * 
+   * @param an 8 byte unique id 
+   * @return DUCK_ERR_NONE if successful, an error code otherwise 
+   */
+  int setDeviceId(std::vector<byte> id);
+
+  /**
+   * @brief setup the duck unique ID
+   *
+   * @param an 8 byte unique id
+   * @return DUCK_ERR_NONE if successful, an error code otherwise
+   */
+  int setDeviceId(byte* id);
+
+  /**
+   * @brief Setup serial connection.
+   *
+   * @param baudRate default: 115200
+   */
+  int setupSerial(int baudRate = 115200);
+
+  /**
+   * @brief Setup the radio component
+   *
+   * @param band      radio frequency in Mhz (default: 915.0)
+   * @param ss        slave select pin (default CDPCFG_PIN_LORA_CS)
+   * @param rst       reset pin  (default: CDPCFG_PIN_LORA_RST)
+   * @param di0       dio0 interrupt pin (default: CDPCFG_PIN_LORA_DIO0)
+   * @param di1       dio1 interrupt pin (default: CDPCFG_PIN_LORA_DIO1)
+   * @param txPower   transmit power (default: CDPCFG_RF_LORA_TXPOW)
+   */
+  int setupRadio(float band = CDPCFG_RF_LORA_FREQ, int ss = CDPCFG_PIN_LORA_CS,
+                  int rst = CDPCFG_PIN_LORA_RST, int di0 = CDPCFG_PIN_LORA_DIO0,
+                  int di1 = CDPCFG_PIN_LORA_DIO1,
+                  int txPower = CDPCFG_RF_LORA_TXPOW,
+                  float bw = CDPCFG_RF_LORA_BW,
+                  uint8_t sf = CDPCFG_RF_LORA_SF,
+                  uint8_t gain = CDPCFG_RF_LORA_GAIN);
+
+  /**
+   * @brief Set sync word used to communicate between radios. 0x12 for private and 0x34 for public channels.
+   * 
+   * @param syncWord set byte syncWord
+   */
+  void setSyncWord(byte syncWord);
+
+  /**
+   * @brief Set radio channel to transmit and receive on.
+   * 
+   * @param channelNum set radio channel 1-5 
+   */
+  void setChannel(int channelNum);
+
+  /**
+   * @brief Setup WiFi access point.
+   *
+   * @param accessPoint a string representing the access point. Default to
+   * "🆘 DUCK EMERGENCY PORTAL"
+   *
+   * @returns DUCK_ERROR_NONE if successful, an error code otherwise.
+   */
+  int setupWifi(const char* ap = "🆘 DUCK EMERGENCY PORTAL");
+
+  /**
+   * @brief Setup DNS.
+   *
+   * @returns DUCK_ERROR_NONE if successful, an error code otherwise.
+   */
+  int setupDns();
+
+  /**
+   * @brief Setup web server.
+   *
+   * The WebServer is used to communicate with the Duck over ad-hoc WiFi
+   * connection.
+   *
+   * @param createCaptivePortal set to true if Captive WiFi connection is
+   * needed. Defaults to false
+   * @param html A string representing custom HTML code used for the portal.
+   * Default is an empty string Default portal web page is used if the string is
+   * empty
+   */
+  int setupWebServer(bool createCaptivePortal = false, String html = "");
+
+  /**
+   * @brief Setup internet access.
+   *
+   * @param ssid        the ssid of the WiFi network
+   * @param password    password to join the network
+   */
+  int setupInternet(String ssid, String password);
+
+  /**
+   * @brief
+   *
+   */
+  int setupOTA();
+
+  /**
+   * @brief Sends data into the mesh network.
+   *
+   * @param topic the message topic
+   * @param data a string representing the data
+   * @param targetDevice the device UID to receive the message (default is no target device)
+   * @param outgoingMuid Output parameter that returns the MUID of the sent packet. NULL is ignored.
+   * @return DUCK_ERR_NONE if the data was send successfully, an error code otherwise. 
+   */
+  int sendData(byte topic, const String data,
+    const std::vector<byte> targetDevice = ZERO_DUID, std::vector<byte> * outgoingMuid = NULL);
+
+  /**
+   * @brief Sends data into the mesh network.
+   *
+   * @param topic the message topic
+   * @param data a vector of bytes representing the data to send
+   * @param targetDevice the device UID to receive the message (default is no target device)
+   * @param outgoingMuid Output parameter that returns the MUID of the sent packet. NULL is ignored.
+   * @return DUCK_ERR_NONE if the data was send successfully, an error code
+   otherwise.
+   */
+  int sendData(byte topic, std::vector<byte> bytes,
+    const std::vector<byte> targetDevice = ZERO_DUID, std::vector<byte> * outgoingMuid = NULL);
+
+  /**
+   * @brief Sends data into the mesh network.
+   *
+   * @param topic the message topic
+   * @param data a string representing the data to send
+   * @param targetDevice the device UID to receive the message (default is no target device)
+   * @param outgoingMuid Output parameter that returns the MUID of the sent packet. NULL is ignored.
+   * @return DUCK_ERR_NONE if the data was send successfully, an error code
+   * otherwise.
+   */
+  int sendData(byte topic, const std::string data,
+    const std::vector<byte> targetDevice = ZERO_DUID, std::vector<byte> * outgoingMuid = NULL);
+
+  /**
+   * @brief Sends data into the mesh network.
+   *
+   * @param topic the message topic
+   * @param data a byte buffer representing the data to send
+   * @param length the length of the byte buffer
+   * @param targetDevice the device UID to receive the message (default is no target device)
+   * @param outgoingMuid Output parameter that returns the MUID of the sent packet. NULL is ignored.
+   * @return DUCK_ERR_NONE if the data was send successfully, an error code
+   * otherwise.
+   */
+  int sendData(byte topic, const byte* data, int length,
+    const std::vector<byte> targetDevice = ZERO_DUID, std::vector<byte> * outgoingMuid = NULL);
+
+  /**
+   * @brief Updates the firmware on the device
+   *
+   * TODO: Additional documentation
+   */
+  void updateFirmware(const String & filename, size_t index, uint8_t* data, size_t len, bool final);
+
+  /**
+   * @brief Get the status of an MUID
+   */
+  muidStatus getMuidStatus(const std::vector<byte> & muid) const;
+
+  /**
+   * @brief Check wifi connection status
+   * 
+   * @returns true if device wifi is connected, false otherwise. 
+   */
+  bool isWifiConnected();
+  /**
+   * @brief Check if the give access point is available.
+   * 
+   * @param ssid access point to check
+   * @returns true if the access point is available, false otherwise.
+   */
+  bool ssidAvailable(String ssid);
+
+  /**
+   * @brief Get the access point ssid
+   * 
+   * @returns the wifi access point as a string
+   */
+  String getSsid();
+  /**
+   * @brief Get the wifi access point password.
+   * 
+   * @returns the wifi access point password as a string. 
+   */
+  String getPassword();
+
+  /**
+   * @brief Get an error code description.
+   * 
+   * @param error an error code
+   * @returns a string describing the error. 
+   */
+  String getErrorString(int error);
+
+  /**
+   * @brief Turn on or off encryption.
+   * 
+   * @param state true for on, false for off
+   */
+  void setEncrypt(bool state);
+
+  /**
+   * @brief get encryption state.
+   * 
+   * @return true for on, false for off
+   */
+  bool getEncrypt();
+
+  /**
+   * @brief Turn on or off decryption. Used with MamaDuck
+   * 
+   * @param state true for on, false for off
+   */
+  void setDecrypt(bool state);
+
+  /**
+   * @brief get decryption state.
+   * 
+   * @return true for on, false for off
+   */
+  bool getDecrypt();
+
+  /**
+   * @brief Set new AES key for encryption.
+   * 
+   * @param newKEY byte array, must be 32 bytes
+   */
+  void setAESKey(uint8_t newKEY[32]);
+
+  /**
+   * @brief Set new AES initialization vector.
+   * 
+   * @param newIV byte array, must be 16 bytes
+   */
+  void setAESIv(uint8_t newIV[16]);
+
+  /**
+   * @brief Encrypt data using AES-256 CTR.
+   * 
+   * @param text pointer to byte array of plaintext
+   * @param encryptedData pointer to byte array to store encrypted message
+   * @param inc size of text to be encrypted
+   */
+  void encrypt(uint8_t* text, uint8_t* encryptedData, size_t inc);
+
+  /**
+   * @brief Decrypt data using AES-256 CTR.
+   * 
+   * @param encryptedData pointer to byte array to be decrypted
+   * @param text pointer to byte array to store decrypted plaintext
+   * @param inc size of text to be decrypted
+   */
+  void decrypt(uint8_t* encryptedData, uint8_t* text, size_t inc);
+
+protected:
+  Duck(Duck const&) = delete;
+  Duck& operator=(Duck const&) = delete;
+
+  String duckName="";
+
+  String deviceId;
+  std::vector<byte> duid;
+  DuckRadio duckRadio;
+
+  DuckNet * const duckNet;// The pointer itself is never modified, though the
+  // duckNet instance itself can be modified.
+
+  DuckPacket* txPacket = NULL;
+  DuckPacket* rxPacket = NULL;
+  std::vector<byte> lastMessageMuid;
+
+  bool lastMessageAck = true;
+  // Since this may be used to throttle outgoing packets, start out in a state
+  // that indicates we're not waiting for a ack
+
+  /**
+   * @brief sends a pong message
+   * 
+   * @return DUCK_ERR_NONE if successfull. An error code otherwise 
+   */
+  int sendPong();
+  
+  /**
+   * @brief sends a ping message
+   *
+   * @return DUCK_ERR_NONE if successfull. An error code otherwise
+   */
+  int sendPing();
+
+  /**
+   * @brief Tell the duck radio to start receiving packets from the mesh network
+   *
+   * @return DUCK_ERR_NONE if successful, an error code otherwise
+   */
+  int startReceive();
+
+  /**
+   * @brief Implement the duck's specific behavior.
+   * 
+   * This method must be implemented by the Duck's concrete classes such as DuckLink, MamaDuck,...
+   */
+  virtual void run() = 0;
+
+  /**
+   * @brief Setup a duck with default settings
+   *
+   * The default implementation simply initializes the serial interface.
+   * It can be overriden by each concrete Duck class implementation.
+   */
+  virtual int setupWithDefaults(std::vector<byte> deviceId, String ssid, String password) {
+    int err = setupSerial();
+    if (err != DUCK_ERR_NONE) {
+      return err;
+    }
+    err = setDeviceId(deviceId);
+    if (err != DUCK_ERR_NONE) {
+      return err;
+    }
+    return DUCK_ERR_NONE;
+  }
+
+  /**
+   * @brief Get the duck type.
+   * 
+   * @returns A value representing a DuckType
+   */
+  virtual int getType() = 0;
+
+  /**
+   * @brief reconnect the duck to the given wifi access point
+   * 
+   * @param ssid the access point ssid to connect to 
+   * @param password the access point password
+   * @return DUCK_ERR_NONE if the duck reconnected to the AP sucessfully. An error code otherwise. 
+   */
+  virtual int reconnectWifi(String ssid, String password) {
+    return DUCK_ERR_NONE;
+  }
+
+  /**
+   * @brief Handle request from emergency portal.
+   *
+   */
+  void processPortalRequest();
+
+  /**
+   * @brief Handle over the air firmware update.
+   *
+   */
+  void handleOtaUpdate();
+
+  /**
+   * @brief Log an error message if the system's memory is too low.
+   */
+  static void logIfLowMemory();
+
+  static bool imAlive(void*);
+  static bool reboot(void*);
+};
+
+#endif