--- conflicted
+++ resolved
@@ -4,7 +4,6 @@
 const char chat_page[] PROGMEM = R"=====(
 <!DOCTYPE html>
 <html>
-<<<<<<< HEAD
 <head>
     <title>Global Chat</title>
     <meta name="viewport" content="width=device-width, initial-scale=1">
@@ -27,112 +26,10 @@
         </form>
     </div>
 </div>
-=======
-    <head>
-        <title>Global Chat</title>
-        <meta name="viewport" content="width=device-width, initial-scale=1">
-    </head>
-
-    <body>
-    <nav class="title-bar"><span id="title">GLOBAL NETWORK CHAT</span></nav>
-        <div id="message-container"></div>
-        <div class="chat-bar">
-            <div id="form">
-                <form>
-                    <input type="text" name="chatMessage" id="chatMessage" placeholder="Your Message"></input>
-                    <button type="button" id="sendBtn" class="sendBtn">Send</button>
-                    <p id="makeshiftErrorOutput" class="hidden"></p>
-                </form>
-            </div>
-        </div>
-
-        <script>
-            var sduid = "you";
-            var ackOption;
-             function displayNewMessage(newMessage, sent){
-                newMessage.messageAge = parseInt(newMessage.messageAge  / 1000);
-                var card = document.createElement("div");
-                if(sent){
-                    card.classList.add("sent-message-card");
-
-                    if( (newMessage.acked == 0) && (newMessage.messageAge >= 30) && ackOption){
-                        card.classList.add("resend-message");
-                       
-                        card.addEventListener('click', function(){
-                            card.classList.remove("resend-message");
-                            card.classList.add("sent-message-card");
-                            requestResend(newMessage.muid);
-                        }, true);
-                    } else if((newMessage.acked == 1) && ackOption){
-                        card.classList.add("acked-message");
-                    }
-                } else{
-                    card.classList.add("received-message-card");
-                }
-              
-                if( (newMessage.acked == 0) && (newMessage.messageAge >= 30) && ackOption && sent){
-                    card.innerHTML = newMessage.body + '</p><span class="duid">Click Message to Resend</span></p><span class="time">' 
-                    + newMessage.messageAge + ' seconds ago</span>';
-                } else{
-                    card.innerHTML = newMessage.body + '</p><span class="duid">FROM DUCKID: '
-                    + newMessage.sduid + '</span></p><span class="time">' 
-                    + newMessage.messageAge + ' seconds ago</span>';
-                }
-
-                document.getElementById('message-container').append(card);
-            }
-            function chatHistoryListener () {
-                document.getElementById('message-container').innerHTML = "";
-                var data = JSON.parse(this.responseText);
-                ackOption = data.ackOption;
-
-                data.posts.forEach(item => {
-                        let sent = sduid == item.sduid ? true : false;
-                        displayNewMessage(item, sent);
-                });
-            }
-            function sduidListener () {
-                sduid = this.responseText;
-            }
-
-            function requestChatHistory(){
-                var req = new XMLHttpRequest();
-                req.addEventListener("load", chatHistoryListener);
-                req.addEventListener("error", errorListener);
-                req.open("GET", "/chatHistory");
-                req.send();
-            }
-
-            function startChatInterval(){
-                setInterval(function(){
-                    requestChatHistory();
-                }, 20000);
-            }
-
-            function requestSduid(){
-                var req = new XMLHttpRequest();
-                req.addEventListener("load", sduidListener);
-                req.open("GET", "/id");
-                req.send();
-            }
-
-            function requestResend(resendMuid){
-                let params = new URLSearchParams("");
-                params.append("resendMuid", resendMuid);
-                var req = new XMLHttpRequest();
-                req.addEventListener("load", loadListener);
-                req.addEventListener("error", errorListener);
-                req.open("POST", "/requestPublicMessageResend.json?" + params.toString());
-                req.send();
-            }
-
->>>>>>> abb2ab74
 
 <script>
     var sduid = "you";
     const username = sessionStorage.getItem("username");
-
-<<<<<<< HEAD
     function displayNewMessage(newMessage, sent) {
         var card = document.createElement("div");
         if (sent) {
@@ -214,65 +111,12 @@
 
         source.addEventListener('open', function (e) {
             console.log("Events Connected");
-=======
-            function loadListener(){
-                requestChatHistory
-                var errEl = document.getElementById('makeshiftErrorOutput');
-                if (!errEl.classList.toString().includes("hidden")) {
-                    errEl.innerHTML = '';
-                    errEl.classList.add("hidden");
-                }
-            };
-            function errorListener(){
-                var errorMessage = 'There was an error sending the message. Please try again.';
-                console.log(errorMessage);
-                var errEl = document.getElementById('makeshiftErrorOutput');
-                errEl.innerHTML = errorMessage;
-                errEl.classList.remove("hidden");
-            };
-            function sendMessage(){
-                let messageBody = document.getElementById('chatMessage').value;
-                let message = JSON.stringify({
-                    body: messageBody,
-                    username: username
-                });
-                let messageParams = new URLSearchParams("");
-                messageParams.append("chatMessage", message);
-                var req = new XMLHttpRequest();
-                req.addEventListener("load", loadListener);
-                req.addEventListener("error", errorListener);
-                req.open("POST", "/chatSubmit.json?" + messageParams.toString());
-                req.send();
-                displayNewMessage({message: { body: messageBody, username: username} , sduid: sduid}, true);
-
-                document.getElementById('chatMessage').value = "";
-            }
-            
-            if (!!window.EventSource) {
-                var source = new EventSource('/events');
-
-                source.addEventListener('open', function(e) {
-                    console.log("Events Connected");
-                    
-                }, false);
-
-                source.addEventListener('error', function(e) {
-                    if (e.target.readyState != EventSource.OPEN) {
-                    console.log("Events Disconnected");
-                    }
-                }, false);
-                source.addEventListener('refreshPage', function(data) {
-                    location.reload(); 
-                }, false);
->>>>>>> abb2ab74
-
         }, false);
 
         source.addEventListener('error', function (e) {
             if (e.target.readyState != EventSource.OPEN) {
                 console.log("Events Disconnected");
             }
-<<<<<<< HEAD
         }, false);
         source.addEventListener('refreshPage', function (data) {
             location.reload();
@@ -286,16 +130,6 @@
     document.getElementById("chatMessage").focus();
 </script>
 </body>
-=======
-            document.getElementById('sendBtn').addEventListener('click', sendMessage);
-            
-            requestSduid();
-            requestChatHistory();
-            startChatInterval();
-            document.getElementById("chatMessage").focus();
-        </script>
-    </body>
->>>>>>> abb2ab74
 </html>
 <style>
 
