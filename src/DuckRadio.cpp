--- conflicted
+++ resolved
@@ -1,295 +1,286 @@
-#include "include/DuckRadio.h"
-
-#if !defined(CDPCFG_HELTEC_CUBE_CELL)
-#include "include/DuckUtils.h"
-#include <RadioLib.h>
-
-#ifdef CDPCFG_PIN_LORA_SPI_SCK
-#include "SPI.h"
-SPIClass _spi;
-SPISettings _spiSettings;
-CDPCFG_LORA_CLASS lora =
-    new Module(CDPCFG_PIN_LORA_CS, CDPCFG_PIN_LORA_DIO0, CDPCFG_PIN_LORA_RST,
-               CDPCFG_PIN_LORA_DIO1, _spi, _spiSettings);
-#else
-CDPCFG_LORA_CLASS lora = new Module(CDPCFG_PIN_LORA_CS, CDPCFG_PIN_LORA_DIO0,
-                                    CDPCFG_PIN_LORA_RST, CDPCFG_PIN_LORA_DIO1);
-#endif
-
-volatile uint16_t DuckRadio::interruptFlags = 0;
-volatile bool DuckRadio::receivedFlag = false;
-
-DuckRadio::DuckRadio() {}
-
-int DuckRadio::setupRadio(LoraConfigParams config) {
-#ifdef CDPCFG_PIN_LORA_SPI_SCK
-  log_n("_spi.begin(CDPCFG_PIN_LORA_SPI_SCK, CDPCFG_PIN_LORA_SPI_MISO, "
-        "CDPCFG_PIN_LORA_SPI_MOSI, CDPCFG_PIN_LORA_CS)");
-  _spi.begin(CDPCFG_PIN_LORA_SPI_SCK, CDPCFG_PIN_LORA_SPI_MISO,
-             CDPCFG_PIN_LORA_SPI_MOSI, CDPCFG_PIN_LORA_CS);
-  lora = new Module(config.ss, config.di0, config.rst, config.di1, _spi,
-                    _spiSettings);
-#else
-  lora = new Module(config.ss, config.di0, config.rst, config.di1);
-#endif
-
-  // TODO: Display should be setup outside the radio setup
-  // display->setupDisplay(DuckType::MAMA, "mama");
-
-  int rc = lora.begin();
-
-  if (rc != ERR_NONE) {
-    logerr("ERROR  initializing LoRa driver. state = ");
-    logerr(rc);
-    return DUCKLORA_ERR_BEGIN;
-  }
-
-  // Lora is started, we need to set all the radio parameters, before it can
-  // start receiving packets
-  rc = lora.setFrequency(config.band ?: CDPCFG_RF_LORA_FREQ);
-  if (rc == ERR_INVALID_FREQUENCY) {
-    logerr("ERROR  frequency is invalid");
-    return DUCKLORA_ERR_SETUP;
-  }
-
-  rc = lora.setBandwidth(CDPCFG_RF_LORA_BW);
-  if (rc == ERR_INVALID_BANDWIDTH) {
-    logerr("ERROR  bandwidth is invalid");
-    return DUCKLORA_ERR_SETUP;
-  }
-
-  rc = lora.setSpreadingFactor(CDPCFG_RF_LORA_SF);
-  if (rc == ERR_INVALID_SPREADING_FACTOR) {
-    logerr("ERROR  spreading factor is invalid");
-    return DUCKLORA_ERR_SETUP;
-  }
-
-  rc = lora.setOutputPower(CDPCFG_RF_LORA_TXPOW);
-  if (rc == ERR_INVALID_OUTPUT_POWER) {
-    logerr("ERROR  output power is invalid");
-    return DUCKLORA_ERR_SETUP;
-  }
-
-  rc = lora.setGain(CDPCFG_RF_LORA_GAIN);
-  if (rc == ERR_INVALID_GAIN) {
-    logerr("ERROR  gain is invalid");
-    return DUCKLORA_ERR_SETUP;
-  }
-
-  // set the interrupt handler to execute when packet tx or rx is done.
-  lora.setDio0Action(config.func);
-
-  // set sync word to private network
-  rc = lora.setSyncWord(0x12);
-  if (rc != ERR_NONE) {
-    logerr("ERROR  sync word is invalid");
-    return DUCKLORA_ERR_SETUP;
-  }
-
-  rc = lora.startReceive();
-
-  if (rc != ERR_NONE) {
-    logerr("ERROR Failed to start receive");
-    return DUCKLORA_ERR_RECEIVE;
-  }
-  return DUCK_ERR_NONE;
-}
-
-void DuckRadio::setSyncWord(byte syncWord) {
-  int error = lora.setSyncWord(syncWord);
-  if (error != ERR_NONE) {
-    logerr("ERROR  sync word is invalid");
-  }
-  lora.startReceive();
-}
-
-int DuckRadio::readReceivedData(std::vector<byte>* packetBytes) {
-
-  int packet_length = 0;
-  int err = DUCK_ERR_NONE;
-
-  packet_length = lora.getPacketLength();
-
-  if (packet_length < MIN_PACKET_LENGTH) {
-    logerr("ERROR  handlePacket rx data size invalid: " +
-           String(packet_length));
-    return DUCKLORA_ERR_HANDLE_PACKET;
-  }
-
-  loginfo("readReceivedData() - packet length returns: " +
-          String(packet_length));
-
-  packetBytes->resize(packet_length);
-  err = lora.readData(packetBytes->data(), packet_length);
-  loginfo("readReceivedData() - lora.readData returns: " + String(err));
-
-  DuckRadio::setReceiveFlag(false);
-  int rxState = startReceive();
-
-  if (err != ERR_NONE) {
-    logerr("ERROR  readReceivedData failed. err: " + String(err));
-    return DUCKLORA_ERR_HANDLE_PACKET;
-  }
-
-  loginfo("Rx packet: " + duckutils::convertToHex(packetBytes->data(), packetBytes->size()));
-  loginfo("Rx packet: " + duckutils::toString(*packetBytes));
-
-  loginfo("readReceivedData: checking path offset integrity");
-
-  // Do some sanity checks on the received packet here before we continue
-  // further RadioLib v4.0.5 has a bug where corrupt packets are still returned
-  // to the app despite CRC check being enabled in the radio by both sender and
-  // receiver.
-
-  byte* data = packetBytes->data();
-<<<<<<< HEAD
-=======
-  int path_pos = data[PATH_OFFSET_POS];
-  if (path_pos <= DATA_POS || path_pos >= packetBytes->size()) {
-    logerr("ERROR path offset " + String(path_pos) +
-      " out of bound. Data is probably corrupted.");
-    return DUCKLORA_ERR_HANDLE_PACKET;
-  }
->>>>>>> 3fa5d525
-
-  loginfo("readReceivedData: checking data section CRC");
-
-  std::vector<byte> data_section;
-  data_section.insert(data_section.end(), &data[DATA_POS], &data[packet_length]);
-  uint32_t packet_data_crc = duckutils::toUnit32(&data[DATA_CRC_POS]);
-  uint32_t computed_data_crc =
-      CRC32::calculate(data_section.data(), data_section.size());
-
-  if (computed_data_crc != packet_data_crc) {
-    logerr("ERROR data crc mismatch: received: " + String(packet_data_crc) +
-           " calculated:" + String(computed_data_crc));
-    return DUCKLORA_ERR_HANDLE_PACKET;
-  }
-  // we have a good packet
-  loginfo("RX: rssi: " + String(lora.getRSSI()) +
-          " snr: " + String(lora.getSNR()) +
-          " fe: " + String(lora.getFrequencyError(true)) +
-          " size: " + String(packet_length));
-
-  if (rxState != ERR_NONE) {
-    return rxState;
-  }
-
-  return err;
-}
-
-int DuckRadio::sendData(byte* data, int length) {
-  // display->log("sendData...");
-  return startTransmitData(data, length);
-}
-
-int DuckRadio::relayPacket(DuckPacket* packet) {
-  // display->log("relayPacket...");
-  return startTransmitData(packet->getBuffer().data(),
-                           packet->getBuffer().size());
-}
-
-int DuckRadio::sendData(std::vector<byte> data) {
-  // display->log("sendData...");
-  return startTransmitData(data.data(), data.size());
-}
-
-int DuckRadio::startReceive() {
-  int state = lora.startReceive();
-
-  if (state != ERR_NONE) {
-    logerr("ERROR startReceive failed, code " + String(state));
-    return DUCKLORA_ERR_RECEIVE;
-  }
-
-  return DUCK_ERR_NONE;
-}
-
-int DuckRadio::getRSSI() { return lora.getRSSI(); }
-
-// TODO: implement this
-int DuckRadio::ping() { return DUCK_ERR_NOT_SUPPORTED; }
-
-int DuckRadio::standBy() { return lora.standby(); }
-
-int DuckRadio::sleep() { return lora.sleep(); }
-
-void DuckRadio::processRadioIrq() {}
-
-void DuckRadio::serviceInterruptFlags() {
-  if (DuckRadio::interruptFlags != 0) {
-    if (DuckRadio::interruptFlags & SX127X_CLEAR_IRQ_FLAG_RX_TIMEOUT) {
-      loginfo("Interrupt flag was set: timeout");
-    }
-    if (DuckRadio::interruptFlags & SX127X_CLEAR_IRQ_FLAG_RX_DONE) {
-      loginfo("Interrupt flag was set: packet reception complete");
-      DuckRadio::setReceiveFlag(true);
-    }
-    if (DuckRadio::interruptFlags & SX127X_CLEAR_IRQ_FLAG_PAYLOAD_CRC_ERROR) {
-      loginfo("Interrupt flag was set: payload CRC error");
-    }
-    if (DuckRadio::interruptFlags & SX127X_CLEAR_IRQ_FLAG_VALID_HEADER) {
-      loginfo("Interrupt flag was set: valid header received");
-    }
-    if (DuckRadio::interruptFlags & SX127X_CLEAR_IRQ_FLAG_TX_DONE) {
-      loginfo("Interrupt flag was set: payload transmission complete");
-      startReceive();
-    }
-    if (DuckRadio::interruptFlags & SX127X_CLEAR_IRQ_FLAG_CAD_DONE) {
-      loginfo("Interrupt flag was set: CAD complete");
-    }
-    if (DuckRadio::interruptFlags & SX127X_CLEAR_IRQ_FLAG_FHSS_CHANGE_CHANNEL) {
-      loginfo("Interrupt flag was set: FHSS change channel");
-    }
-    if (DuckRadio::interruptFlags & SX127X_CLEAR_IRQ_FLAG_CAD_DETECTED) {
-      loginfo("Interrupt flag was set: valid LoRa signal detected during CAD operation");
-    }
-
-    DuckRadio::interruptFlags = 0;
-  }
-}
-
-// IMPORTANT: this function MUST be 'void' type and MUST NOT have any arguments!
-void DuckRadio::onInterrupt(void) {
-  interruptFlags = lora.getIRQFlags();
-}
-
-int DuckRadio::startTransmitData(byte* data, int length) {
-  int err = DUCK_ERR_NONE;
-  int tx_err = ERR_NONE;
-  loginfo("TX data");
-  logdbg(" -> " + duckutils::convertToHex(data, length));
-  logdbg(" -> length: " + String(length));
-
-  long t1 = millis();
-  // this is going to wait for transmission to complete or to timeout
-  // when transmit is complete, the Di0 interrupt will be triggered
-  tx_err = lora.transmit(data, length);
-  switch (tx_err) {
-    case ERR_NONE:
-      loginfo("TX data done in : " + String((millis() - t1)) + "ms");
-      // display->log(">> txdone");
-      break;
-
-    case ERR_PACKET_TOO_LONG:
-      // the supplied packet was longer than 256 bytes
-      logerr("ERROR startTransmitData too long!");
-      err = DUCKLORA_ERR_MSG_TOO_LARGE;
-      break;
-
-    case ERR_TX_TIMEOUT:
-      logerr("ERROR startTransmitData timeout!");
-      display->log("tx-tmout");
-      err = DUCKLORA_ERR_TIMEOUT;
-      break;
-
-    default:
-      logerr("ERROR startTransmitData failed, err: " + String(tx_err));
-      display->log("tx-fail");
-      err = DUCKLORA_ERR_TRANSMIT;
-      break;
-  }
-
-  return err;
-}
+#include "include/DuckRadio.h"
+
+#if !defined(CDPCFG_HELTEC_CUBE_CELL)
+#include "include/DuckUtils.h"
+#include <RadioLib.h>
+
+#ifdef CDPCFG_PIN_LORA_SPI_SCK
+#include "SPI.h"
+SPIClass _spi;
+SPISettings _spiSettings;
+CDPCFG_LORA_CLASS lora =
+    new Module(CDPCFG_PIN_LORA_CS, CDPCFG_PIN_LORA_DIO0, CDPCFG_PIN_LORA_RST,
+               CDPCFG_PIN_LORA_DIO1, _spi, _spiSettings);
+#else
+CDPCFG_LORA_CLASS lora = new Module(CDPCFG_PIN_LORA_CS, CDPCFG_PIN_LORA_DIO0,
+                                    CDPCFG_PIN_LORA_RST, CDPCFG_PIN_LORA_DIO1);
+#endif
+
+volatile uint16_t DuckRadio::interruptFlags = 0;
+volatile bool DuckRadio::receivedFlag = false;
+
+DuckRadio::DuckRadio() {}
+
+int DuckRadio::setupRadio(LoraConfigParams config) {
+#ifdef CDPCFG_PIN_LORA_SPI_SCK
+  log_n("_spi.begin(CDPCFG_PIN_LORA_SPI_SCK, CDPCFG_PIN_LORA_SPI_MISO, "
+        "CDPCFG_PIN_LORA_SPI_MOSI, CDPCFG_PIN_LORA_CS)");
+  _spi.begin(CDPCFG_PIN_LORA_SPI_SCK, CDPCFG_PIN_LORA_SPI_MISO,
+             CDPCFG_PIN_LORA_SPI_MOSI, CDPCFG_PIN_LORA_CS);
+  lora = new Module(config.ss, config.di0, config.rst, config.di1, _spi,
+                    _spiSettings);
+#else
+  lora = new Module(config.ss, config.di0, config.rst, config.di1);
+#endif
+
+  // TODO: Display should be setup outside the radio setup
+  // display->setupDisplay(DuckType::MAMA, "mama");
+
+  int rc = lora.begin();
+
+  if (rc != ERR_NONE) {
+    logerr("ERROR  initializing LoRa driver. state = ");
+    logerr(rc);
+    return DUCKLORA_ERR_BEGIN;
+  }
+
+  // Lora is started, we need to set all the radio parameters, before it can
+  // start receiving packets
+  rc = lora.setFrequency(config.band ?: CDPCFG_RF_LORA_FREQ);
+  if (rc == ERR_INVALID_FREQUENCY) {
+    logerr("ERROR  frequency is invalid");
+    return DUCKLORA_ERR_SETUP;
+  }
+
+  rc = lora.setBandwidth(CDPCFG_RF_LORA_BW);
+  if (rc == ERR_INVALID_BANDWIDTH) {
+    logerr("ERROR  bandwidth is invalid");
+    return DUCKLORA_ERR_SETUP;
+  }
+
+  rc = lora.setSpreadingFactor(CDPCFG_RF_LORA_SF);
+  if (rc == ERR_INVALID_SPREADING_FACTOR) {
+    logerr("ERROR  spreading factor is invalid");
+    return DUCKLORA_ERR_SETUP;
+  }
+
+  rc = lora.setOutputPower(CDPCFG_RF_LORA_TXPOW);
+  if (rc == ERR_INVALID_OUTPUT_POWER) {
+    logerr("ERROR  output power is invalid");
+    return DUCKLORA_ERR_SETUP;
+  }
+
+  rc = lora.setGain(CDPCFG_RF_LORA_GAIN);
+  if (rc == ERR_INVALID_GAIN) {
+    logerr("ERROR  gain is invalid");
+    return DUCKLORA_ERR_SETUP;
+  }
+
+  // set the interrupt handler to execute when packet tx or rx is done.
+  lora.setDio0Action(config.func);
+
+  // set sync word to private network
+  rc = lora.setSyncWord(0x12);
+  if (rc != ERR_NONE) {
+    logerr("ERROR  sync word is invalid");
+    return DUCKLORA_ERR_SETUP;
+  }
+
+  rc = lora.startReceive();
+
+  if (rc != ERR_NONE) {
+    logerr("ERROR Failed to start receive");
+    return DUCKLORA_ERR_RECEIVE;
+  }
+  return DUCK_ERR_NONE;
+}
+
+void DuckRadio::setSyncWord(byte syncWord) {
+  int error = lora.setSyncWord(syncWord);
+  if (error != ERR_NONE) {
+    logerr("ERROR  sync word is invalid");
+  }
+  lora.startReceive();
+}
+
+int DuckRadio::readReceivedData(std::vector<byte>* packetBytes) {
+
+  int packet_length = 0;
+  int err = DUCK_ERR_NONE;
+
+  packet_length = lora.getPacketLength();
+
+  if (packet_length < MIN_PACKET_LENGTH) {
+    logerr("ERROR  handlePacket rx data size invalid: " +
+           String(packet_length));
+    return DUCKLORA_ERR_HANDLE_PACKET;
+  }
+
+  loginfo("readReceivedData() - packet length returns: " +
+          String(packet_length));
+
+  packetBytes->resize(packet_length);
+  err = lora.readData(packetBytes->data(), packet_length);
+  loginfo("readReceivedData() - lora.readData returns: " + String(err));
+
+  DuckRadio::setReceiveFlag(false);
+  int rxState = startReceive();
+
+  if (err != ERR_NONE) {
+    logerr("ERROR  readReceivedData failed. err: " + String(err));
+    return DUCKLORA_ERR_HANDLE_PACKET;
+  }
+
+  loginfo("Rx packet: " + duckutils::convertToHex(packetBytes->data(), packetBytes->size()));
+  loginfo("Rx packet: " + duckutils::toString(*packetBytes));
+
+  loginfo("readReceivedData: checking path offset integrity");
+
+  // Do some sanity checks on the received packet here before we continue
+  // further RadioLib v4.0.5 has a bug where corrupt packets are still returned
+  // to the app despite CRC check being enabled in the radio by both sender and
+  // receiver.
+
+  byte* data = packetBytes->data();
+
+  loginfo("readReceivedData: checking data section CRC");
+
+  std::vector<byte> data_section;
+  data_section.insert(data_section.end(), &data[DATA_POS], &data[packet_length]);
+  uint32_t packet_data_crc = duckutils::toUnit32(&data[DATA_CRC_POS]);
+  uint32_t computed_data_crc =
+      CRC32::calculate(data_section.data(), data_section.size());
+
+  if (computed_data_crc != packet_data_crc) {
+    logerr("ERROR data crc mismatch: received: " + String(packet_data_crc) +
+           " calculated:" + String(computed_data_crc));
+    return DUCKLORA_ERR_HANDLE_PACKET;
+  }
+  // we have a good packet
+  loginfo("RX: rssi: " + String(lora.getRSSI()) +
+          " snr: " + String(lora.getSNR()) +
+          " fe: " + String(lora.getFrequencyError(true)) +
+          " size: " + String(packet_length));
+
+  if (rxState != ERR_NONE) {
+    return rxState;
+  }
+
+  return err;
+}
+
+int DuckRadio::sendData(byte* data, int length) {
+  // display->log("sendData...");
+  return startTransmitData(data, length);
+}
+
+int DuckRadio::relayPacket(DuckPacket* packet) {
+  // display->log("relayPacket...");
+  return startTransmitData(packet->getBuffer().data(),
+                           packet->getBuffer().size());
+}
+
+int DuckRadio::sendData(std::vector<byte> data) {
+  // display->log("sendData...");
+  return startTransmitData(data.data(), data.size());
+}
+
+int DuckRadio::startReceive() {
+  int state = lora.startReceive();
+
+  if (state != ERR_NONE) {
+    logerr("ERROR startReceive failed, code " + String(state));
+    return DUCKLORA_ERR_RECEIVE;
+  }
+
+  return DUCK_ERR_NONE;
+}
+
+int DuckRadio::getRSSI() { return lora.getRSSI(); }
+
+// TODO: implement this
+int DuckRadio::ping() { return DUCK_ERR_NOT_SUPPORTED; }
+
+int DuckRadio::standBy() { return lora.standby(); }
+
+int DuckRadio::sleep() { return lora.sleep(); }
+
+void DuckRadio::processRadioIrq() {}
+
+void DuckRadio::serviceInterruptFlags() {
+  if (DuckRadio::interruptFlags != 0) {
+    if (DuckRadio::interruptFlags & SX127X_CLEAR_IRQ_FLAG_RX_TIMEOUT) {
+      loginfo("Interrupt flag was set: timeout");
+    }
+    if (DuckRadio::interruptFlags & SX127X_CLEAR_IRQ_FLAG_RX_DONE) {
+      loginfo("Interrupt flag was set: packet reception complete");
+      DuckRadio::setReceiveFlag(true);
+    }
+    if (DuckRadio::interruptFlags & SX127X_CLEAR_IRQ_FLAG_PAYLOAD_CRC_ERROR) {
+      loginfo("Interrupt flag was set: payload CRC error");
+    }
+    if (DuckRadio::interruptFlags & SX127X_CLEAR_IRQ_FLAG_VALID_HEADER) {
+      loginfo("Interrupt flag was set: valid header received");
+    }
+    if (DuckRadio::interruptFlags & SX127X_CLEAR_IRQ_FLAG_TX_DONE) {
+      loginfo("Interrupt flag was set: payload transmission complete");
+      startReceive();
+    }
+    if (DuckRadio::interruptFlags & SX127X_CLEAR_IRQ_FLAG_CAD_DONE) {
+      loginfo("Interrupt flag was set: CAD complete");
+    }
+    if (DuckRadio::interruptFlags & SX127X_CLEAR_IRQ_FLAG_FHSS_CHANGE_CHANNEL) {
+      loginfo("Interrupt flag was set: FHSS change channel");
+    }
+    if (DuckRadio::interruptFlags & SX127X_CLEAR_IRQ_FLAG_CAD_DETECTED) {
+      loginfo("Interrupt flag was set: valid LoRa signal detected during CAD operation");
+    }
+
+    DuckRadio::interruptFlags = 0;
+  }
+}
+
+// IMPORTANT: this function MUST be 'void' type and MUST NOT have any arguments!
+void DuckRadio::onInterrupt(void) {
+  interruptFlags = lora.getIRQFlags();
+}
+
+int DuckRadio::startTransmitData(byte* data, int length) {
+  int err = DUCK_ERR_NONE;
+  int tx_err = ERR_NONE;
+  loginfo("TX data");
+  logdbg(" -> " + duckutils::convertToHex(data, length));
+  logdbg(" -> length: " + String(length));
+
+  long t1 = millis();
+  // this is going to wait for transmission to complete or to timeout
+  // when transmit is complete, the Di0 interrupt will be triggered
+  tx_err = lora.transmit(data, length);
+  switch (tx_err) {
+    case ERR_NONE:
+      loginfo("TX data done in : " + String((millis() - t1)) + "ms");
+      // display->log(">> txdone");
+      break;
+
+    case ERR_PACKET_TOO_LONG:
+      // the supplied packet was longer than 256 bytes
+      logerr("ERROR startTransmitData too long!");
+      err = DUCKLORA_ERR_MSG_TOO_LARGE;
+      break;
+
+    case ERR_TX_TIMEOUT:
+      logerr("ERROR startTransmitData timeout!");
+      display->log("tx-tmout");
+      err = DUCKLORA_ERR_TIMEOUT;
+      break;
+
+    default:
+      logerr("ERROR startTransmitData failed, err: " + String(tx_err));
+      display->log("tx-fail");
+      err = DUCKLORA_ERR_TRANSMIT;
+      break;
+  }
+
+  return err;
+}
 #endif