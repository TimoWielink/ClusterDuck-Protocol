--- conflicted
+++ resolved
@@ -22,9 +22,9 @@
     https://github.com/Call-for-Code/ClusterDuck-Protocol
     knolleary/PubSubClient
 
-<<<<<<< HEAD
+
 ; uncomment for OTA update
-=======
+; upload_port = duck.local
 
 lib_deps = 
     https://github.com/Call-for-Code/ClusterDuck-Protocol
@@ -41,5 +41,4 @@
 
 
 ; uncommend for OTA update
->>>>>>> 405181cd
-; upload_port = duck.local+; upload_port = duck.local
