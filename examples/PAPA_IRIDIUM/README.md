--- conflicted
+++ resolved
@@ -40,11 +40,9 @@
 
 **When you Purchase a Rockblock you will want to buy this accessory cable to interface with the RockBlock easier**
 
-<<<<<<< HEAD
 ![](/doc/assets/images/Rockblock_cables.png)
 
-=======
->>>>>>> 660ae04c
+
 [https://www.sparkfun.com/products/14720](https://www.sparkfun.com/products/14720)
 
 1. Wiring the Heltec Esp32 + Lora V.2 Board → RockBlock
